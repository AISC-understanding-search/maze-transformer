{
 "cells": [
  {
   "cell_type": "code",
   "execution_count": null,
   "metadata": {
    "collapsed": false,
    "pycharm": {
     "name": "#%%\n"
    }
   },
   "outputs": [],
   "source": [
    "# Generic\n",
    "import typing\n",
    "import os\n",
    "from pathlib import Path\n",
    "import typing\n",
    "import html\n",
    "\n",
    "# Plotting\n",
    "import matplotlib.pyplot as plt\n",
    "\n",
    "# Numerical Computing\n",
    "import numpy as np\n",
    "import torch\n",
    "import pandas as pd\n",
    "\n",
    "# Utilities\n",
    "from muutils.statcounter import StatCounter\n",
    "\n",
    "# Our Code\n",
    "from maze_transformer.utils.notebook_utils import configure_notebook\n",
    "from maze_transformer.generation.latticemaze import LatticeMaze, SolvedMaze\n",
    "from maze_transformer.evaluation.plot_maze import PathFormat, MazePlot\n",
<<<<<<< HEAD
    "from maze_transformer.evaluation.eval_model import MazePath, ArrMazePath, load_model_with_configs, predict_maze_path\n",
    "from maze_transformer.evaluation.pathdist import MazeEvalFunction, ArrMazeEvalFunction, MazeEvalFuncs, ArrMazeEvalFuncs"
   ]
  },
  {
   "cell_type": "code",
   "execution_count": null,
   "metadata": {
    "collapsed": false,
    "pycharm": {
     "name": "#%%\n"
    }
   },
   "outputs": [],
   "source": []
=======
    "from maze_transformer.training.mazedataset import MazeDataset, MazeDatasetConfig\n",
    "from maze_transformer.evaluation.eval_model import (\n",
    "    load_model_with_configs,\n",
    "    predict_maze_paths,\n",
    "    evaluate_model\n",
    ")\n",
    "from maze_transformer.evaluation.path_evals import (\n",
    "    PathEvals,\n",
    "    PathEvalFunction,\n",
    ")\n",
    "from maze_transformer.utils.utils import set_reproducibility, chunks, get_checkpoint_paths_for_run"
   ]
>>>>>>> f70daf9f
  },
  {
   "cell_type": "code",
   "execution_count": null,
   "metadata": {
    "collapsed": false,
    "pycharm": {
     "name": "#%%\n"
    }
   },
   "outputs": [],
   "source": [
    "# Setup\n",
    "device = configure_notebook(seed=42, dark_mode=True)\n",
    "\n",
    "# We won't be training any models\n",
    "torch.set_grad_enabled(False)\n",
    "\n",
    "# Get latest model\n",
    "# this should point towards a directory containing a run. \n",
    "# If you don't have any runs, you can create a dataset with `poetry run python scripts/create_dataset.py create ./data/maze 10 --grid_n=4`\n",
    "# Then train a model with `poetry run python scripts/train_model.py ./data/maze/g4-n10`\n",
    "run_path = Path(\"../examples/maze/g4-n10/g4-n10_tiny-v1_2023-03-28-22-44-54\")\n",
    "\n",
    "assert run_path.exists(), f\"Run path {run_path.as_posix()} does not exist\"\n",
    "model_path = list(sorted(run_path.glob(\"**/model.final.pt\"), key=os.path.getmtime))[\n",
    "\t-1\n",
    "].resolve()\n",
<<<<<<< HEAD
    "maze_path = run_path.parent / \"maze_tokens.jsonl\""
=======
    "maze_path = run_path.parent / \"maze_tokens.jsonl\"\n",
    "\n",
    "dataset = MazeDataset.disk_load(run_path.parent, do_config=True, do_tokens=True)"
>>>>>>> f70daf9f
   ]
  },
  {
   "cell_type": "markdown",
   "metadata": {
    "collapsed": false,
    "pycharm": {
     "name": "#%% md\n"
    }
   },
   "source": [
    "# plot example mazes"
   ]
  },
  {
   "cell_type": "code",
   "execution_count": null,
   "metadata": {
    "collapsed": false,
    "pycharm": {
     "name": "#%%\n"
    }
   },
   "outputs": [],
   "source": [
    "# setup consts\n",
    "def testdata_plot_predicted_path(\n",
    "\t\tmodel_path: Path,\n",
    "\t\tmaze_tokens_path: Path, \n",
    "\t\tn_mazes: int = 10,\n",
    "\t\tmax_new_tokens: int = 8,\n",
    "\t):\n",
    "\t# load model and configs\n",
    "\tmodel, cfg = load_model_with_configs(model_path)\n",
    "\t\n",
    "\t# load maze test data\n",
    "\tmazes_tokens: list[list[str]] = [\n",
    " \t   line.split() for line in maze_tokens_path.read_text().splitlines()\n",
    "\t]\n",
    "\tmazes_tokens = mazes_tokens[:n_mazes]\n",
    "\n",
    "\tsolved_mazes = [SolvedMaze.from_tokens(tokens, dataset.cfg) for tokens in mazes_tokens]\n",
    "\tmazes, solutions = zip(*solved_mazes)\n",
    "\n",
    "\tpredictions = predict_maze_paths(\n",
    "\t\ttokens_batch=mazes_tokens,\n",
    "\t\tdata_cfg=dataset.cfg,\n",
    "\t\tmodel=model,\n",
    "\t\tmax_new_tokens=max_new_tokens,\n",
    "\t)\n",
    "\n",
    "\n",
    "\t# plot\n",
    "\tfor i, maze in enumerate(mazes):\n",
    "\t\tMazePlot(maze).add_true_path(solutions[i]).add_predicted_path(predictions[i]).show()\n",
    "\n",
<<<<<<< HEAD
    "testdata_plot_predicted_path(model_path, maze_path, n_mazes=10, n_tokens_pred=16)"
=======
    "testdata_plot_predicted_path(model_path, maze_path)"
>>>>>>> f70daf9f
   ]
  },
  {
   "cell_type": "markdown",
   "metadata": {
    "collapsed": false,
    "pycharm": {
     "name": "#%% md\n"
    }
   },
   "source": [
    "# run path dist eval"
   ]
  },
  {
   "cell_type": "code",
   "execution_count": null,
<<<<<<< HEAD
   "metadata": {
    "collapsed": false,
    "pycharm": {
     "name": "#%%\n"
    }
   },
   "outputs": [],
   "source": [
    "EvalFuncTuple = tuple[typing.Literal[\"arr\", \"list\"], MazeEvalFunction|ArrMazeEvalFunction]\n",
    "\n",
    "ALL_PATHDIST_FUNCS: dict[str, EvalFuncTuple] = {\n",
    "\t**{\n",
    "\t\tname: (\"arr\", func)\n",
    "\t\tfor name, func in ArrMazeEvalFuncs.__dict__.items()\n",
    "\t\tif not name.startswith(\"_\")\n",
    "\t},\n",
    "\t**{\n",
    "\t\tname: (\"list\", func)\n",
    "\t\tfor name, func in MazeEvalFuncs.__dict__.items()\n",
    "\t\tif not name.startswith(\"_\")\n",
    "\t},\n",
    "}\n",
    "\n",
    "print(ALL_PATHDIST_FUNCS)"
   ]
  },
  {
   "cell_type": "code",
   "execution_count": null,
=======
>>>>>>> f70daf9f
   "metadata": {
    "collapsed": false,
    "pycharm": {
     "name": "#%%\n"
    }
   },
   "outputs": [],
   "source": [
    "model_checkpoints = get_checkpoint_paths_for_run(model_path.parent)\n",
    "print(f\"Found {len(model_checkpoints)} checkpoints:\\n\\t{model_checkpoints = }\")\n",
    "\n",
    "pathdist_scores_idx: dict[int, dict[str, StatCounter]] = dict()\n",
    "\n",
    "for idx, checkpoint_path in model_checkpoints:\n",
    "\tprint(f\"# Evaluating checkpoint {idx} at {checkpoint_path}\")\n",
    "\tmodel, _ = load_model_with_configs(checkpoint_path)\n",
    "\tpathdist_scores_idx[idx] = evaluate_model(\n",
    "\t\tmodel=model,\n",
    "\t\tdataset=dataset\n",
    "\t)\n",
    "\n",
    "\n",
<<<<<<< HEAD
    "evaluate_model_pathdist_scores(model_path, maze_path)"
   ]
  },
  {
   "cell_type": "code",
   "execution_count": null,
   "metadata": {
    "collapsed": false,
    "pycharm": {
     "name": "#%%\n"
    }
   },
   "outputs": [],
   "source": [
    "def evaluate_pathdist_scores_checkpoints(\n",
    "\t\trun_path: Path, # Path to run, not model.final.pt or checkpoints\n",
    "\t\tmaze_tokens_path: Path,\n",
    "\t\tcheckpoint_indices: list[int]|None = None,\n",
    "\t\tpathdist_functions: dict[str, EvalFuncTuple]|None = ALL_PATHDIST_FUNCS,\n",
    "\t\tskip_every_nth: int = 1,\n",
    "\t\tn_tokens_pred: int = 8,\n",
    "\t\tn_mazes: int = 10,\n",
    "\t\tverbose: bool = False,\n",
    "\t) -> dict[str, dict[int, StatCounter]]:\n",
    "\n",
    "\tmodel_checkpoints: list[tuple[int,Path]]\n",
    "\tassert run_path.is_dir(), f\"Model path {run_path} is not a directory (expect run directory, not model files)\"\n",
    "\n",
    "\tif checkpoint_indices is not None:\n",
    "\t\tmodel_checkpoints = list()\n",
    "\t\tfor i in checkpoint_indices:\n",
    "\t\t\tmdl_path: Path = Path(run_path) / f\"checkpoints/model.iter_{i}.pt\"\n",
    "\t\t\tif not mdl_path.exists():\n",
    "\t\t\t\traise ValueError(f\"Checkpoint file {mdl_path} does not exist\")\n",
    "\t\t\tmodel_checkpoints.append((i, mdl_path))\n",
    "\telse:\n",
    "\t\tmodel_checkpoints = [\n",
    "\t\t\t(int(mdl_path.stem.split(\"_\")[-1].split(\".\")[0]), mdl_path)\n",
    "\t\t\tfor mdl_path in sorted(Path(run_path).glob(\"checkpoints/model.iter_*.pt\"))\n",
    "\t\t]\n",
    "\t\n",
    "\tprint(f\"Found {len(model_checkpoints)} checkpoints:\\n\\t{model_checkpoints = }\")\n",
    "\n",
    "\tpathdist_scores_indices: dict[int, dict[str, StatCounter]] = dict()\n",
    "\n",
    "\tfor i, mdl_path in model_checkpoints[::skip_every_nth]:\n",
    "\n",
    "\t\tprint(f\"# Evaluating checkpoint {i} at {mdl_path}\")\n",
    "\t\tpathdist_scores_indices[i] = evaluate_model_pathdist_scores(\n",
    "\t\t\tmodel_path = mdl_path,\n",
    "\t\t\tpathdist_functions = pathdist_functions,\n",
    "\t\t\tn_tokens_pred = n_tokens_pred,\n",
    "\t\t\tmaze_tokens_path = maze_tokens_path,\n",
    "\t\t\tn_mazes = n_mazes,\n",
    "\t\t\tverbose = verbose,\n",
    "\t\t)\n",
    "\n",
    "\treturn {\n",
    "\t\tname: {\n",
    "\t\t\tindex: scores[name]\n",
    "\t\t\tfor index, scores in pathdist_scores_indices.items()\n",
    "\t\t}\n",
    "\t\tfor name in pathdist_scores_indices.values().__iter__().__next__() # get first dict's values\n",
    "\t}\n",
    "\n",
    "data = evaluate_pathdist_scores_checkpoints(\n",
    "\trun_path = run_path,\n",
    "\tmaze_tokens_path = maze_path,\n",
    "\tn_mazes = 10,\n",
    "\t# skip_every_nth=10,\n",
    "\tcheckpoint_indices=[0],\n",
    "\t# verbose = True,\n",
    ")"
=======
    "data = {\n",
    "\tname: {\n",
    "\t\tidx: scores[name]\n",
    "\t\tfor idx, scores in pathdist_scores_idx.items()\n",
    "\t}\n",
    "\tfor name in pathdist_scores_idx[0]\n",
    "}"
>>>>>>> f70daf9f
   ]
  },
  {
   "cell_type": "code",
   "execution_count": null,
   "metadata": {
    "collapsed": false,
    "pycharm": {
     "name": "#%%\n"
    }
   },
   "outputs": [],
   "source": [
    "def plot_pathdist_scores(\n",
    "\t\tdata: dict[str, dict[int, StatCounter]],\n",
    "\t\tcolors: dict[str, str]|None = None,\n",
    "\t\tpercentile_bounds: tuple[float, float] = (0.4, 0.6),\n",
    "\t):\n",
    "\n",
    "\tif colors is None:\n",
    "\t\tcolors = {\n",
    "\t\t\tfunc_name: f\"C{i}\"\n",
    "\t\t\tfor i, func_name in enumerate(data.keys())\n",
    "\t\t}\n",
    "\n",
    "\tfig, ax = plt.subplots(len(data), 1, figsize = (8, 4 * len(data)))\n",
    "\tfig.subplots_adjust(hspace = 0.5)\n",
    "\t\t\n",
    "\tfor i, (name, scores_indexed) in enumerate(data.items()):\n",
    "\t\tx = list(scores_indexed.keys())\n",
    "\t\ty = [\n",
    "\t\t\tscores_indexed[i].median()\n",
    "\t\t\tfor i in x\n",
    "\t\t]\n",
    "\t\tax[i].plot(x, y, label=name, color=colors[name])\n",
    "\t\t# plot shaded error bars\n",
    "\t\ty_ub = [\n",
    "\t\t\tscores_indexed[i].percentile(percentile_bounds[1])\n",
    "\t\t\tfor i in x\n",
    "\t\t]\n",
    "\t\ty_lb = [\n",
    "\t\t\tscores_indexed[i].percentile(percentile_bounds[0])\n",
    "\t\t\tfor i in x\n",
    "\t\t]\n",
    "\t\tax[i].fill_between(\n",
    "\t\t\tx, y_lb, y_ub,\n",
    "\t    \talpha=0.5, \n",
    "\t\t\tedgecolor=colors[name], facecolor=colors[name],\n",
    "\t\t)\n",
    "\n",
    "\t\tax[i].set_title(f\"{name}, {percentile_bounds = }\")\n",
    "\t\tax[i].set_xlabel(\"Checkpoint\")\n",
    "\t\tax[i].set_ylabel(\"score\")\n",
    "\n",
    "\tplt.show()"
   ]
  },
  {
   "cell_type": "code",
   "execution_count": null,
   "metadata": {
    "collapsed": false,
    "pycharm": {
     "name": "#%%\n"
    }
   },
   "outputs": [],
   "source": [
    "plot_pathdist_scores(data)"
   ]
  }
 ],
 "metadata": {
  "kernelspec": {
   "display_name": "maze-transformer",
   "language": "python",
   "name": "maze-transformer"
  },
  "language_info": {
   "codemirror_mode": {
    "name": "ipython",
    "version": 3
   },
   "file_extension": ".py",
   "mimetype": "text/x-python",
   "name": "python",
   "nbconvert_exporter": "python",
   "pygments_lexer": "ipython3",
   "version": "3.10.1 (tags/v3.10.1:2cd268a, Dec  6 2021, 19:10:37) [MSC v.1929 64 bit (AMD64)]"
  },
  "orig_nbformat": 4,
  "vscode": {
   "interpreter": {
    "hash": "62905ad46d100ac3585b269e697bed797f99f9269c8442add34dc9bf06a84d9c"
   }
  }
 },
 "nbformat": 4,
 "nbformat_minor": 2
}<|MERGE_RESOLUTION|>--- conflicted
+++ resolved
@@ -33,23 +33,6 @@
     "from maze_transformer.utils.notebook_utils import configure_notebook\n",
     "from maze_transformer.generation.latticemaze import LatticeMaze, SolvedMaze\n",
     "from maze_transformer.evaluation.plot_maze import PathFormat, MazePlot\n",
-<<<<<<< HEAD
-    "from maze_transformer.evaluation.eval_model import MazePath, ArrMazePath, load_model_with_configs, predict_maze_path\n",
-    "from maze_transformer.evaluation.pathdist import MazeEvalFunction, ArrMazeEvalFunction, MazeEvalFuncs, ArrMazeEvalFuncs"
-   ]
-  },
-  {
-   "cell_type": "code",
-   "execution_count": null,
-   "metadata": {
-    "collapsed": false,
-    "pycharm": {
-     "name": "#%%\n"
-    }
-   },
-   "outputs": [],
-   "source": []
-=======
     "from maze_transformer.training.mazedataset import MazeDataset, MazeDatasetConfig\n",
     "from maze_transformer.evaluation.eval_model import (\n",
     "    load_model_with_configs,\n",
@@ -62,7 +45,6 @@
     ")\n",
     "from maze_transformer.utils.utils import set_reproducibility, chunks, get_checkpoint_paths_for_run"
    ]
->>>>>>> f70daf9f
   },
   {
    "cell_type": "code",
@@ -91,13 +73,9 @@
     "model_path = list(sorted(run_path.glob(\"**/model.final.pt\"), key=os.path.getmtime))[\n",
     "\t-1\n",
     "].resolve()\n",
-<<<<<<< HEAD
-    "maze_path = run_path.parent / \"maze_tokens.jsonl\""
-=======
     "maze_path = run_path.parent / \"maze_tokens.jsonl\"\n",
     "\n",
     "dataset = MazeDataset.disk_load(run_path.parent, do_config=True, do_tokens=True)"
->>>>>>> f70daf9f
    ]
   },
   {
@@ -154,11 +132,7 @@
     "\tfor i, maze in enumerate(mazes):\n",
     "\t\tMazePlot(maze).add_true_path(solutions[i]).add_predicted_path(predictions[i]).show()\n",
     "\n",
-<<<<<<< HEAD
-    "testdata_plot_predicted_path(model_path, maze_path, n_mazes=10, n_tokens_pred=16)"
-=======
     "testdata_plot_predicted_path(model_path, maze_path)"
->>>>>>> f70daf9f
    ]
   },
   {
@@ -176,38 +150,6 @@
   {
    "cell_type": "code",
    "execution_count": null,
-<<<<<<< HEAD
-   "metadata": {
-    "collapsed": false,
-    "pycharm": {
-     "name": "#%%\n"
-    }
-   },
-   "outputs": [],
-   "source": [
-    "EvalFuncTuple = tuple[typing.Literal[\"arr\", \"list\"], MazeEvalFunction|ArrMazeEvalFunction]\n",
-    "\n",
-    "ALL_PATHDIST_FUNCS: dict[str, EvalFuncTuple] = {\n",
-    "\t**{\n",
-    "\t\tname: (\"arr\", func)\n",
-    "\t\tfor name, func in ArrMazeEvalFuncs.__dict__.items()\n",
-    "\t\tif not name.startswith(\"_\")\n",
-    "\t},\n",
-    "\t**{\n",
-    "\t\tname: (\"list\", func)\n",
-    "\t\tfor name, func in MazeEvalFuncs.__dict__.items()\n",
-    "\t\tif not name.startswith(\"_\")\n",
-    "\t},\n",
-    "}\n",
-    "\n",
-    "print(ALL_PATHDIST_FUNCS)"
-   ]
-  },
-  {
-   "cell_type": "code",
-   "execution_count": null,
-=======
->>>>>>> f70daf9f
    "metadata": {
     "collapsed": false,
     "pycharm": {
@@ -230,7 +172,47 @@
     "\t)\n",
     "\n",
     "\n",
-<<<<<<< HEAD
+    "\t# Predict paths\n",
+    "\tmazes_solved: list[tuple[LatticeMaze, MazePath, MazePath]] = list()\n",
+    "\tfor tokens in mazes_tokens:\n",
+    "\t\t#TODO Batch the maze generation - is padding done by default for the tokenizer in HkTf?\n",
+    "\t\tmaze, p_true, p_pred = predict_maze_path(\n",
+    "\t\t\ttokens = tokens,\n",
+    "\t\t\tdata_cfg = cfg.dataset_cfg,\n",
+    "\t\t\tmodel = model,\n",
+    "\t\t\tn_tokens_pred = n_tokens_pred,\n",
+    "\t\t\tverbose = verbose,\n",
+    "\t\t)\n",
+    "\n",
+    "\t\tmazes_solved.append((maze, p_true, p_pred))\n",
+    "\n",
+    "\t\tif verbose:\n",
+    "\t\t\tprint(f\"{p_true = }\")\n",
+    "\t\t\tprint(f\"{p_pred = }\")\n",
+    "\n",
+    "\t# convert paths\n",
+    "\tmazes_solved_arrpath: list[tuple[LatticeMaze, ArrMazePath, ArrMazePath]] = [\n",
+    "\t\t(maze, np.array(p_true), np.array(p_pred))\n",
+    "\t\tfor maze, p_true, p_pred in mazes_solved\n",
+    "\t]\n",
+    "\n",
+    "\t# evaluate\n",
+    "\tpathdist_scores: dict[str, StatCounter] = dict()\n",
+    "\tfor name, (pathdist_type, pathdist_func) in pathdist_functions.items():\n",
+    "\t\tif pathdist_type == \"list\":\t\t\tpathdist_scores[name] = StatCounter(\n",
+    "\t\t\t\tpathdist_func(maze, p_true, p_pred)\n",
+    "\t\t\t\tfor maze, p_true, p_pred in mazes_solved\n",
+    "\t\t\t)\n",
+    "\t\telif pathdist_type == \"arr\":\n",
+    "\t\t\tpathdist_scores[name] = StatCounter(\n",
+    "\t\t\t\tpathdist_func(maze, p_true, p_pred)\n",
+    "\t\t\t\tfor maze, p_true, p_pred in mazes_solved_arrpath\n",
+    "\t\t\t)\n",
+    "\t\telse:\n",
+    "\t\t\traise ValueError(f\"Invalid pathdist_type: {pathdist_type}\")\n",
+    "\n",
+    "\treturn pathdist_scores\n",
+    "\n",
     "evaluate_model_pathdist_scores(model_path, maze_path)"
    ]
   },
@@ -304,7 +286,6 @@
     "\tcheckpoint_indices=[0],\n",
     "\t# verbose = True,\n",
     ")"
-=======
     "data = {\n",
     "\tname: {\n",
     "\t\tidx: scores[name]\n",
@@ -312,7 +293,6 @@
     "\t}\n",
     "\tfor name in pathdist_scores_idx[0]\n",
     "}"
->>>>>>> f70daf9f
    ]
   },
   {
