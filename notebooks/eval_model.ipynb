{
 "cells": [
  {
   "cell_type": "code",
<<<<<<< HEAD
   "execution_count": 1,
   "metadata": {},
=======
   "execution_count": null,
   "metadata": {
    "collapsed": false,
    "pycharm": {
     "name": "#%%\n"
    }
   },
>>>>>>> d598443d
   "outputs": [],
   "source": [
    "# Generic\n",
    "import typing\n",
    "import os\n",
    "from pathlib import Path\n",
    "import typing\n",
    "import html\n",
    "\n",
    "# Plotting\n",
    "import matplotlib.pyplot as plt\n",
    "\n",
    "# Numerical Computing\n",
    "import numpy as np\n",
    "import torch\n",
    "import pandas as pd\n",
    "\n",
    "# Utilities\n",
    "from muutils.statcounter import StatCounter\n",
    "\n",
    "# Our Code\n",
    "from maze_transformer.utils.notebook_utils import configure_notebook\n",
    "from maze_transformer.generation.latticemaze import LatticeMaze\n",
    "from maze_transformer.evaluation.plot_maze import plot_multi_paths, PathFormat\n",
    "from maze_transformer.evaluation.eval_model import MazePath, ArrMazePath, load_model_with_configs, predict_maze_path\n",
    "from maze_transformer.evaluation.pathdist import MazeEvalFunction, ArrMazeEvalFunction, MazeEvalFuncs, ArrMazeEvalFuncs"
   ]
  },
  {
   "cell_type": "code",
   "execution_count": null,
   "metadata": {
    "collapsed": false,
    "pycharm": {
     "name": "#%%\n"
    }
   },
   "outputs": [],
   "source": [
    "# Setup\n",
    "device = configure_notebook(seed=42, dark_mode=True)\n",
    "# We won't be training any models\n",
    "torch.set_grad_enabled(False)\n",
    "\n",
    "# Get latest model\n",
    "# this should point towards a directory containing a run. \n",
    "# If you don't have any runs, you can create a dataset with `poetry run python scripts/create_dataset.py create ./data/maze 10 --grid_n=4`\n",
    "# Then train a model with poetry run python scripts/train_model.py ./data/maze/g4-n10`\n",
    "run_path = Path(\"../data/maze/g4-n10\")\n",
    "assert run_path.exists(), f\"Run path {run_path.as_posix()} does not exist\"\n",
    "model_path = list(sorted(run_path.glob(\"**/model.final.pt\"), key=os.path.getmtime))[\n",
    "\t-1\n",
    "].resolve()\n",
    "maze_path = run_path / \"maze_tokens.jsonl\""
   ]
  },
  {
   "cell_type": "markdown",
   "metadata": {
    "collapsed": false,
    "pycharm": {
     "name": "#%% md\n"
    }
   },
   "source": [
    "# plot example mazes"
   ]
  },
  {
   "cell_type": "code",
   "execution_count": null,
   "metadata": {
    "collapsed": false,
    "pycharm": {
     "name": "#%%\n"
    }
   },
   "outputs": [],
   "source": [
    "# setup consts\n",
    "def testdata_plot_predicted_path(\n",
    "\t\tmodel_path: Path,\n",
    "\t\tmaze_tokens_path: Path, \n",
    "\t\tn_mazes: int = 10,\n",
    "\t\tn_tokens_pred: int = 8,\n",
    "\t):\n",
    "\t# load model and configs\n",
    "\tmodel, cfg = load_model_with_configs(model_path)\n",
    "\t\n",
    "\t# load maze test data\n",
    "\tmazes_tokens: list[list[str]] = [\n",
    " \t   line.split() for line in maze_tokens_path.read_text().splitlines()\n",
    "\t]\n",
    "\tmazes_tokens = mazes_tokens[:n_mazes]\n",
    "\n",
    "\tmazes_solved: list[tuple[LatticeMaze, MazePath, MazePath]] = [\n",
    "\t\tpredict_maze_path(\n",
    "\t\t\ttokens = tokens,\n",
    "\t\t\tdata_cfg = cfg.dataset_cfg,\n",
    "\t\t\tmodel = model,\n",
    "\t\tn_tokens_pred = n_tokens_pred,\n",
    "\t\t)\n",
    "\t\tfor tokens in mazes_tokens\n",
    "\t]\n",
    "\n",
    "\n",
    "\t# plot\n",
    "\tfor maze, path, path_pred in mazes_solved:\n",
    "\t\tplot_multi_paths(\n",
    "\t\t\tmaze = maze,\n",
    "\t\t\tpaths = [\n",
    "\t\t\t\tPathFormat(path, \"true\", color = \"red\", quiver_kwargs = {'width': 0.015}),\n",
    "\t\t\t\tPathFormat(path_pred, \"predicted\", color = \"blue\", quiver_kwargs = {}),\n",
    "\t\t\t],\n",
    "\t\t)\n",
    "\n",
    "testdata_plot_predicted_path(model_path, maze_path)"
   ]
  },
  {
   "cell_type": "markdown",
   "metadata": {
    "collapsed": false,
    "pycharm": {
     "name": "#%% md\n"
    }
   },
   "source": [
    "# run path dist eval"
   ]
  },
  {
   "cell_type": "code",
   "execution_count": null,
   "metadata": {
    "collapsed": false,
    "pycharm": {
     "name": "#%%\n"
    }
   },
   "outputs": [],
   "source": [
    "EvalFuncTuple = tuple[typing.Literal[\"arr\", \"list\"], MazeEvalFunction|ArrMazeEvalFunction]\n",
    "\n",
    "ALL_PATHDIST_FUNCS: dict[str, EvalFuncTuple] = {\n",
    "\t**{\n",
    "\t\tname: (\"arr\", func)\n",
    "\t\tfor name, func in ArrMazeEvalFuncs.__dict__.items()\n",
    "\t\tif not name.startswith(\"_\")\n",
    "\t},\n",
    "\t**{\n",
    "\t\tname: (\"list\", func)\n",
    "\t\tfor name, func in MazeEvalFuncs.__dict__.items()\n",
    "\t\tif not name.startswith(\"_\")\n",
    "\t},\n",
    "}\n",
    "\n",
    "print(ALL_PATHDIST_FUNCS)"
   ]
  },
  {
   "cell_type": "code",
   "execution_count": null,
   "metadata": {
    "collapsed": false,
    "pycharm": {
     "name": "#%%\n"
    }
<<<<<<< HEAD
   }
  },
  {
   "cell_type": "code",
   "execution_count": 7,
   "metadata": {},
   "outputs": [
    {
     "name": "stderr",
     "output_type": "stream",
     "text": [
      "WARNING: code hash mismatch for maze_ctor gen_dfs\n"
     ]
    },
    {
     "name": "stdout",
     "output_type": "stream",
     "text": [
      "passed check\n"
     ]
    },
    {
     "data": {
      "text/plain": [
       "{'num_connections_adjacent_lattice': {\n",
       "   \"StatCounter\": {\n",
       "     \"0.0\": 3,\n",
       "     \"1\": 1,\n",
       "     \"2\": 1\n",
       "   },\n",
       "   \"summary\": {\n",
       "     \"total_items\": 5,\n",
       "     \"n_keys\": 3,\n",
       "     \"mode\": 0.0,\n",
       "     \"mean\": 0.6,\n",
       "     \"std\": 0.7999999999999999,\n",
       "     \"min\": 0.0,\n",
       "     \"q1\": 0.0,\n",
       "     \"median\": 0.0,\n",
       "     \"q3\": 1.0,\n",
       "     \"max\": 2\n",
       "   }\n",
       " },\n",
       " 'fraction_connections_adjacent_lattice': {\n",
       "   \"StatCounter\": {\n",
       "     \"0.0\": 3,\n",
       "     \"0.2\": 1,\n",
       "     \"0.2857142857142857\": 1\n",
       "   },\n",
       "   \"summary\": {\n",
       "     \"total_items\": 5,\n",
       "     \"n_keys\": 3,\n",
       "     \"mode\": 0.0,\n",
       "     \"mean\": 0.09714285714285714,\n",
       "     \"std\": 0.12202375145178641,\n",
       "     \"min\": 0.0,\n",
       "     \"q1\": 0.0,\n",
       "     \"median\": 0.0,\n",
       "     \"q3\": 0.2,\n",
       "     \"max\": 0.2857142857142857\n",
       "   }\n",
       " },\n",
       " 'num_connections_adjacent': {\n",
       "   \"StatCounter\": {\n",
       "     \"0.0\": 3,\n",
       "     \"1\": 2\n",
       "   },\n",
       "   \"summary\": {\n",
       "     \"total_items\": 5,\n",
       "     \"n_keys\": 2,\n",
       "     \"mode\": 0.0,\n",
       "     \"mean\": 0.4,\n",
       "     \"std\": 0.48989794855663565,\n",
       "     \"min\": 0.0,\n",
       "     \"q1\": 0.0,\n",
       "     \"median\": 0.0,\n",
       "     \"q3\": 1.0,\n",
       "     \"max\": 1\n",
       "   }\n",
       " },\n",
       " 'fraction_connections_adjacent': {\n",
       "   \"StatCounter\": {\n",
       "     \"0.0\": 3,\n",
       "     \"0.14285714285714285\": 1,\n",
       "     \"0.2\": 1\n",
       "   },\n",
       "   \"summary\": {\n",
       "     \"total_items\": 5,\n",
       "     \"n_keys\": 3,\n",
       "     \"mode\": 0.0,\n",
       "     \"mean\": 0.06857142857142857,\n",
       "     \"std\": 0.08590455073355949,\n",
       "     \"min\": 0.0,\n",
       "     \"q1\": 0.0,\n",
       "     \"median\": 0.0,\n",
       "     \"q3\": 0.14285714285714285,\n",
       "     \"max\": 0.2\n",
       "   }\n",
       " },\n",
       " 'node_overlap': {\n",
       "   \"StatCounter\": {\n",
       "     \"0.0\": 1,\n",
       "     \"0.2\": 1,\n",
       "     \"0.2857142857142857\": 1,\n",
       "     \"0.6\": 2\n",
       "   },\n",
       "   \"summary\": {\n",
       "     \"total_items\": 5,\n",
       "     \"n_keys\": 4,\n",
       "     \"mode\": 0.6,\n",
       "     \"mean\": 0.3371428571428571,\n",
       "     \"std\": 0.23379740051975753,\n",
       "     \"min\": 0.0,\n",
       "     \"q1\": 0.2,\n",
       "     \"median\": 0.2857142857142857,\n",
       "     \"q3\": 0.6,\n",
       "     \"max\": 0.6\n",
       "   }\n",
       " }}"
      ]
     },
     "execution_count": 7,
     "metadata": {},
     "output_type": "execute_result"
    }
   ],
=======
   },
   "outputs": [],
>>>>>>> d598443d
   "source": [
    "def evaluate_model_pathdist_scores(\n",
    "\t\tmodel_path: Path,\n",
    "\t\tmaze_tokens_path: Path,\n",
    "\t\tpathdist_functions: dict[str, EvalFuncTuple]|None = ALL_PATHDIST_FUNCS,\n",
    "\t\tn_tokens_pred: int = 8,\n",
    "\t\tn_mazes: int = 64,\n",
    "\t\tverbose: bool = False,\n",
    "\t) -> dict[str, StatCounter]:\n",
    "\n",
    "\tmazes_tokens: list[list[str]] = list()\n",
    "\n",
    "\t# load model and configs\n",
    "\tmodel, cfg = load_model_with_configs(model_path)\n",
    "\n",
    "\t# load maze test data\n",
    "\tmazes_tokens: list[list[str]] = [\n",
    " \t   line.split() for line in maze_tokens_path.read_text().splitlines()\n",
    "\t]\n",
    "\n",
    "\tmazes_tokens_initial = mazes_tokens\n",
    "\tmazes_tokens_after = []\n",
    "\twith open(maze_tokens_path, \"r\") as f:\n",
    "\t\tfor idx, line in enumerate(f):\n",
    "\t\t\tmazes_tokens_after.append(line.split())\n",
    "\t\t\tif idx >= n_mazes:\n",
    "\t\t\t\tbreak\n",
    "\tassert all([x==y for x,y in zip(mazes_tokens_initial, mazes_tokens_after)])\n",
    "\tprint('passed check')\n",
    "\n",
    "\t# Predict paths\n",
    "\tmazes_solved: list[tuple[LatticeMaze, MazePath, MazePath]] = list()\n",
    "\tfor tokens in mazes_tokens:\n",
    "\t\t#TODO Batch the maze generation - is padding done by default for the tokenizer in HkTf?\n",
    "\t\tmaze, p_true, p_pred = predict_maze_path(\n",
    "\t\t\ttokens = tokens,\n",
    "\t\t\tdata_cfg = cfg.dataset_cfg,\n",
    "\t\t\tmodel = model,\n",
    "\t\t\tn_tokens_pred = n_tokens_pred,\n",
    "\t\t\tverbose = verbose,\n",
    "\t\t)\n",
    "\n",
    "\t\tmazes_solved.append((maze, p_true, p_pred))\n",
    "\n",
    "\t\tif verbose:\n",
    "\t\t\tprint(f\"{p_true = }\")\n",
    "\t\t\tprint(f\"{p_pred = }\")\n",
    "\n",
    "\t# convert paths\n",
    "\tmazes_solved_arrpath: list[tuple[LatticeMaze, ArrMazePath, ArrMazePath]] = [\n",
    "\t\t(maze, np.array(p_true), np.array(p_pred))\n",
    "\t\tfor maze, p_true, p_pred in mazes_solved\n",
    "\t]\n",
    "\n",
    "\t# evaluate\n",
    "\tpathdist_scores: dict[str, StatCounter] = dict()\n",
    "\tfor name, (pathdist_type, pathdist_func) in pathdist_functions.items():\n",
    "\t\tif pathdist_type == \"list\":\t\t\tpathdist_scores[name] = StatCounter(\n",
    "\t\t\t\tpathdist_func(maze, p_true, p_pred)\n",
    "\t\t\t\tfor maze, p_true, p_pred in mazes_solved\n",
    "\t\t\t)\n",
    "\t\telif pathdist_type == \"arr\":\n",
    "\t\t\tpathdist_scores[name] = StatCounter(\n",
    "\t\t\t\tpathdist_func(maze, p_true, p_pred)\n",
    "\t\t\t\tfor maze, p_true, p_pred in mazes_solved_arrpath\n",
    "\t\t\t)\n",
    "\t\telse:\n",
    "\t\t\traise ValueError(f\"Invalid pathdist_type: {pathdist_type}\")\n",
    "\n",
    "\treturn pathdist_scores\n",
    "\n",
    "evaluate_model_pathdist_scores(model_path, maze_path)"
   ]
  },
  {
   "cell_type": "code",
   "execution_count": null,
   "metadata": {
    "collapsed": false,
    "pycharm": {
     "name": "#%%\n"
    }
   },
   "outputs": [],
   "source": [
    "def evaluate_pathdist_scores_checkpoints(\n",
    "\t\trun_path: Path, # Path to run, not model.final.pt or checkpoints\n",
    "\t\tmaze_tokens_path: Path,\n",
    "\t\tcheckpoint_idxs: list[int]|None = None,\n",
    "\t\tpathdist_functions: dict[str, EvalFuncTuple]|None = ALL_PATHDIST_FUNCS,\n",
    "\t\tskip_every_nth: int = 1,\n",
    "\t\tn_tokens_pred: int = 8,\n",
    "\t\tn_mazes: int = 10,\n",
    "\t\tverbose: bool = False,\n",
    "\t) -> dict[str, dict[int, StatCounter]]:\n",
    "\n",
    "\tmodel_checkpoints: list[tuple[int,Path]]\n",
    "\tassert run_path.is_dir(), f\"Model path {run_path} is not a directory (expect run directory, not model files)\"\n",
    " \n",
    "\tif checkpoint_idxs is not None:\n",
    "\t\tmodel_checkpoints = list()\n",
    "\t\tfor idx in checkpoint_idxs:\n",
    "\t\t\tmdl_path: Path = Path(run_path) / f\"checkpoints/model.iter_{idx}.pt\"\n",
    "\t\t\tif not mdl_path.exists():\n",
    "\t\t\t\traise ValueError(f\"Checkpoint file {mdl_path} does not exist\")\n",
    "\t\t\tmodel_checkpoints.append((idx, mdl_path))\n",
    "\telse:\n",
    "\t\tmodel_checkpoints = [\n",
    "\t\t\t(int(mdl_path.stem.split(\"_\")[-1].split(\".\")[0]), mdl_path)\n",
    "\t\t\tfor mdl_path in sorted(Path(run_path).glob(\"checkpoints/model.iter_*.pt\"))\n",
    "\t\t]\n",
    "\t\n",
    "\tprint(f\"Found {len(model_checkpoints)} checkpoints:\\n\\t{model_checkpoints = }\")\n",
    "\n",
    "\tpathdist_scores_idx: dict[int, dict[str, StatCounter]] = dict()\n",
    "\n",
    "\tfor idx, mdl_path in model_checkpoints[::skip_every_nth]:\n",
    "\n",
    "\t\tprint(f\"# Evaluating checkpoint {idx} at {mdl_path}\")\n",
    "\t\tpathdist_scores_idx[idx] = evaluate_model_pathdist_scores(\n",
    "\t\t\tmodel_path = mdl_path,\n",
    "\t\t\tpathdist_functions = pathdist_functions,\n",
    "\t\t\tn_tokens_pred = n_tokens_pred,\n",
    "\t\t\tmaze_tokens_path = maze_tokens_path,\n",
    "\t\t\tn_mazes = n_mazes,\n",
    "\t\t\tverbose = verbose,\n",
    "\t\t)\n",
    "\n",
    "\treturn {\n",
    "\t\tname: {\n",
    "\t\t\tidx: scores[name]\n",
    "\t\t\tfor idx, scores in pathdist_scores_idx.items()\n",
    "\t\t}\n",
    "\t\tfor name in pathdist_scores_idx.values().__iter__().__next__() # get first dict's values\n",
    "\t}\n",
    "\n",
    "data = evaluate_pathdist_scores_checkpoints(\n",
    "\trun_path = run_path,\n",
    "\tmaze_tokens_path = maze_path,\n",
    "\tn_mazes = 1000,\n",
    "\t# skip_every_nth=10,\n",
    "\tcheckpoint_idxs=[0],\n",
    "\t# verbose = True,\n",
    ")"
   ]
  },
  {
   "cell_type": "code",
   "execution_count": null,
   "metadata": {
    "collapsed": false,
    "pycharm": {
     "name": "#%%\n"
    }
   },
   "outputs": [],
   "source": [
    "def plot_pathdist_scores(\n",
    "\t\tdata: dict[str, dict[int, StatCounter]],\n",
    "\t\tcolors: dict[str, str]|None = None,\n",
    "\t\tpercentile_bounds: tuple[float, float] = (0.4, 0.6),\n",
    "\t):\n",
    "\n",
    "\tif colors is None:\n",
    "\t\tcolors = {\n",
    "\t\t\tfunc_name: f\"C{i}\"\n",
    "\t\t\tfor i, func_name in enumerate(data.keys())\n",
    "\t\t}\n",
    "\n",
    "\tfig, ax = plt.subplots(len(data), 1, figsize = (8, 4 * len(data)))\n",
    "\tfig.subplots_adjust(hspace = 0.5)\n",
    "\t\t\n",
    "\tfor i, (name, scores_idxed) in enumerate(data.items()):\n",
    "\t\tx = list(scores_idxed.keys())\n",
    "\t\ty = [\n",
    "\t\t\tscores_idxed[idx].median()\n",
    "\t\t\tfor idx in x\n",
    "\t\t]\n",
    "\t\tax[i].plot(x, y, label=name, color=colors[name])\n",
    "\t\t# plot shaded error bars\n",
    "\t\ty_ub = [\n",
    "\t\t\tscores_idxed[idx].percentile(percentile_bounds[1])\n",
    "\t\t\tfor idx in x\n",
    "\t\t]\n",
    "\t\ty_lb = [\n",
    "\t\t\tscores_idxed[idx].percentile(percentile_bounds[0])\n",
    "\t\t\tfor idx in x\n",
    "\t\t]\n",
    "\t\tax[i].fill_between(\n",
    "\t\t\tx, y_lb, y_ub,\n",
    "\t    \talpha=0.5, \n",
    "\t\t\tedgecolor=colors[name], facecolor=colors[name],\n",
    "\t\t)\n",
    "\n",
    "\t\tax[i].set_title(f\"{name}, {percentile_bounds = }\")\n",
    "\t\tax[i].set_xlabel(\"Checkpoint\")\n",
    "\t\tax[i].set_ylabel(\"score\")\n",
    "\n",
    "\tplt.show()"
   ]
  },
  {
   "cell_type": "code",
   "execution_count": null,
   "metadata": {
    "collapsed": false,
    "pycharm": {
     "name": "#%%\n"
    }
   },
   "outputs": [],
   "source": [
    "plot_pathdist_scores(data)"
   ]
  },
  {
   "cell_type": "code",
   "execution_count": null,
   "metadata": {
    "collapsed": false,
    "pycharm": {
     "name": "#%%\n"
    }
   },
   "outputs": [],
   "source": []
  },
  {
   "cell_type": "code",
   "execution_count": null,
   "metadata": {
    "collapsed": false,
    "pycharm": {
     "name": "#%%\n"
    }
   },
   "outputs": [],
   "source": []
  },
  {
   "cell_type": "code",
   "execution_count": null,
   "metadata": {
    "collapsed": false,
    "pycharm": {
     "name": "#%%\n"
    }
   },
   "outputs": [],
   "source": []
  },
  {
   "cell_type": "code",
   "execution_count": null,
   "metadata": {
    "collapsed": false,
    "pycharm": {
     "name": "#%%\n"
    }
   },
   "outputs": [],
   "source": []
  },
  {
   "cell_type": "code",
   "execution_count": null,
   "metadata": {
    "collapsed": false,
    "pycharm": {
     "name": "#%%\n"
    }
   },
   "outputs": [],
   "source": []
  },
  {
   "cell_type": "code",
   "execution_count": null,
   "metadata": {
    "collapsed": false,
    "pycharm": {
     "name": "#%%\n"
    }
   },
   "outputs": [],
   "source": []
  },
  {
   "cell_type": "code",
   "execution_count": null,
   "metadata": {
    "collapsed": false,
    "pycharm": {
     "name": "#%%\n"
    }
   },
   "outputs": [],
   "source": []
  },
  {
   "cell_type": "code",
   "execution_count": null,
   "metadata": {
    "collapsed": false,
    "pycharm": {
     "name": "#%%\n"
    }
   },
   "outputs": [],
   "source": []
  },
  {
   "cell_type": "code",
   "execution_count": null,
   "metadata": {
    "collapsed": false,
    "pycharm": {
     "name": "#%%\n"
    }
   },
   "outputs": [],
   "source": []
  },
  {
   "cell_type": "code",
   "execution_count": null,
   "metadata": {
    "collapsed": false,
    "pycharm": {
     "name": "#%%\n"
    }
   },
   "outputs": [],
   "source": []
  },
  {
   "cell_type": "code",
   "execution_count": null,
   "metadata": {
    "collapsed": false,
    "pycharm": {
     "name": "#%%\n"
    }
   },
   "outputs": [],
   "source": []
  },
  {
   "cell_type": "code",
   "execution_count": null,
   "metadata": {
    "collapsed": false,
    "pycharm": {
     "name": "#%%\n"
    }
   },
   "outputs": [],
   "source": []
  },
  {
   "cell_type": "code",
   "execution_count": 48,
   "metadata": {
    "collapsed": false,
    "pycharm": {
     "name": "#%%\n"
    }
   },
   "outputs": [],
   "source": []
  },
  {
   "cell_type": "code",
   "execution_count": 48,
   "metadata": {
    "collapsed": false,
    "pycharm": {
     "name": "#%%\n"
    }
   },
   "outputs": [],
   "source": []
  }
 ],
 "metadata": {
  "kernelspec": {
   "display_name": "search_env",
   "language": "python",
   "name": "python3"
  },
  "language_info": {
   "codemirror_mode": {
    "name": "ipython",
    "version": 3
   },
   "file_extension": ".py",
   "mimetype": "text/x-python",
   "name": "python",
   "nbconvert_exporter": "python",
   "pygments_lexer": "ipython3",
   "version": "3.10.10"
  },
  "orig_nbformat": 4,
  "vscode": {
   "interpreter": {
    "hash": "62905ad46d100ac3585b269e697bed797f99f9269c8442add34dc9bf06a84d9c"
   }
  }
 },
 "nbformat": 4,
 "nbformat_minor": 2
}<|MERGE_RESOLUTION|>--- conflicted
+++ resolved
@@ -2,18 +2,8 @@
  "cells": [
   {
    "cell_type": "code",
-<<<<<<< HEAD
    "execution_count": 1,
    "metadata": {},
-=======
-   "execution_count": null,
-   "metadata": {
-    "collapsed": false,
-    "pycharm": {
-     "name": "#%%\n"
-    }
-   },
->>>>>>> d598443d
    "outputs": [],
    "source": [
     "# Generic\n",
@@ -182,137 +172,8 @@
     "pycharm": {
      "name": "#%%\n"
     }
-<<<<<<< HEAD
-   }
-  },
-  {
-   "cell_type": "code",
-   "execution_count": 7,
-   "metadata": {},
-   "outputs": [
-    {
-     "name": "stderr",
-     "output_type": "stream",
-     "text": [
-      "WARNING: code hash mismatch for maze_ctor gen_dfs\n"
-     ]
-    },
-    {
-     "name": "stdout",
-     "output_type": "stream",
-     "text": [
-      "passed check\n"
-     ]
-    },
-    {
-     "data": {
-      "text/plain": [
-       "{'num_connections_adjacent_lattice': {\n",
-       "   \"StatCounter\": {\n",
-       "     \"0.0\": 3,\n",
-       "     \"1\": 1,\n",
-       "     \"2\": 1\n",
-       "   },\n",
-       "   \"summary\": {\n",
-       "     \"total_items\": 5,\n",
-       "     \"n_keys\": 3,\n",
-       "     \"mode\": 0.0,\n",
-       "     \"mean\": 0.6,\n",
-       "     \"std\": 0.7999999999999999,\n",
-       "     \"min\": 0.0,\n",
-       "     \"q1\": 0.0,\n",
-       "     \"median\": 0.0,\n",
-       "     \"q3\": 1.0,\n",
-       "     \"max\": 2\n",
-       "   }\n",
-       " },\n",
-       " 'fraction_connections_adjacent_lattice': {\n",
-       "   \"StatCounter\": {\n",
-       "     \"0.0\": 3,\n",
-       "     \"0.2\": 1,\n",
-       "     \"0.2857142857142857\": 1\n",
-       "   },\n",
-       "   \"summary\": {\n",
-       "     \"total_items\": 5,\n",
-       "     \"n_keys\": 3,\n",
-       "     \"mode\": 0.0,\n",
-       "     \"mean\": 0.09714285714285714,\n",
-       "     \"std\": 0.12202375145178641,\n",
-       "     \"min\": 0.0,\n",
-       "     \"q1\": 0.0,\n",
-       "     \"median\": 0.0,\n",
-       "     \"q3\": 0.2,\n",
-       "     \"max\": 0.2857142857142857\n",
-       "   }\n",
-       " },\n",
-       " 'num_connections_adjacent': {\n",
-       "   \"StatCounter\": {\n",
-       "     \"0.0\": 3,\n",
-       "     \"1\": 2\n",
-       "   },\n",
-       "   \"summary\": {\n",
-       "     \"total_items\": 5,\n",
-       "     \"n_keys\": 2,\n",
-       "     \"mode\": 0.0,\n",
-       "     \"mean\": 0.4,\n",
-       "     \"std\": 0.48989794855663565,\n",
-       "     \"min\": 0.0,\n",
-       "     \"q1\": 0.0,\n",
-       "     \"median\": 0.0,\n",
-       "     \"q3\": 1.0,\n",
-       "     \"max\": 1\n",
-       "   }\n",
-       " },\n",
-       " 'fraction_connections_adjacent': {\n",
-       "   \"StatCounter\": {\n",
-       "     \"0.0\": 3,\n",
-       "     \"0.14285714285714285\": 1,\n",
-       "     \"0.2\": 1\n",
-       "   },\n",
-       "   \"summary\": {\n",
-       "     \"total_items\": 5,\n",
-       "     \"n_keys\": 3,\n",
-       "     \"mode\": 0.0,\n",
-       "     \"mean\": 0.06857142857142857,\n",
-       "     \"std\": 0.08590455073355949,\n",
-       "     \"min\": 0.0,\n",
-       "     \"q1\": 0.0,\n",
-       "     \"median\": 0.0,\n",
-       "     \"q3\": 0.14285714285714285,\n",
-       "     \"max\": 0.2\n",
-       "   }\n",
-       " },\n",
-       " 'node_overlap': {\n",
-       "   \"StatCounter\": {\n",
-       "     \"0.0\": 1,\n",
-       "     \"0.2\": 1,\n",
-       "     \"0.2857142857142857\": 1,\n",
-       "     \"0.6\": 2\n",
-       "   },\n",
-       "   \"summary\": {\n",
-       "     \"total_items\": 5,\n",
-       "     \"n_keys\": 4,\n",
-       "     \"mode\": 0.6,\n",
-       "     \"mean\": 0.3371428571428571,\n",
-       "     \"std\": 0.23379740051975753,\n",
-       "     \"min\": 0.0,\n",
-       "     \"q1\": 0.2,\n",
-       "     \"median\": 0.2857142857142857,\n",
-       "     \"q3\": 0.6,\n",
-       "     \"max\": 0.6\n",
-       "   }\n",
-       " }}"
-      ]
-     },
-     "execution_count": 7,
-     "metadata": {},
-     "output_type": "execute_result"
-    }
-   ],
-=======
-   },
-   "outputs": [],
->>>>>>> d598443d
+   },
+   "outputs": [],
    "source": [
     "def evaluate_model_pathdist_scores(\n",
     "\t\tmodel_path: Path,\n",
