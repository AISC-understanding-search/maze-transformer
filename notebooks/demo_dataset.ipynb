--- conflicted
+++ resolved
@@ -139,13 +139,8 @@
      "name": "stdout",
      "output_type": "stream",
      "text": [
-<<<<<<< HEAD
       "len(dataset.mazes) = 32\n",
       "len(dataset_filtered.mazes) = 25\n"
-=======
-      "len(dataset) = 32\n",
-      "len(dataset_filtered) = 19\n"
->>>>>>> 15070b66
      ]
     }
    ],
