--- conflicted
+++ resolved
@@ -2,17 +2,9 @@
  "cells": [
   {
    "cell_type": "code",
-   "execution_count": 1,
-   "metadata": {},
-   "outputs": [
-    {
-     "name": "stdout",
-     "output_type": "stream",
-     "text": [
-      "dict_keys(['test-g3-n5-a_dfs-h81250', 'demo_small-g3-n100-a_dfs-h12257', 'demo-g6-n10K-a_dfs-h76502'])\n"
-     ]
-    }
-   ],
+   "execution_count": null,
+   "metadata": {},
+   "outputs": [],
    "source": [
     "import json\n",
     "\n",
@@ -40,17 +32,9 @@
   },
   {
    "cell_type": "code",
-   "execution_count": 2,
-   "metadata": {},
-   "outputs": [
-    {
-     "name": "stdout",
-     "output_type": "stream",
-     "text": [
-      "test-g3-n32-a_dfs-h36643\n"
-     ]
-    }
-   ],
+   "execution_count": null,
+   "metadata": {},
+   "outputs": [],
    "source": [
     "zanj: ZANJ = ZANJ(external_list_threshold=256)\n",
     "cfg: MazeDatasetConfig = MazeDatasetConfig(\n",
@@ -65,49 +49,9 @@
   },
   {
    "cell_type": "code",
-   "execution_count": 3,
-   "metadata": {},
-   "outputs": [
-    {
-     "name": "stdout",
-     "output_type": "stream",
-     "text": [
-      "generating dataset...\n"
-     ]
-    },
-    {
-     "name": "stderr",
-     "output_type": "stream",
-     "text": [
-<<<<<<< HEAD
-      "generating & solving mazes: 100%|██████████| 32/32 [00:00<00:00, 761.93maze/s]"
-=======
-      "generating & solving mazes: 100%|██████████| 32/32 [00:00<00:00, 695.67maze/s]"
->>>>>>> 5452d135
-     ]
-    },
-    {
-     "name": "stdout",
-     "output_type": "stream",
-     "text": [
-      "saving dataset to ..\\data\\maze_dataset\\test-g3-n32-a_dfs-h36643.zanj\n"
-     ]
-    },
-    {
-     "name": "stderr",
-     "output_type": "stream",
-     "text": [
-      "\n"
-     ]
-    },
-    {
-     "name": "stdout",
-     "output_type": "stream",
-     "text": [
-      "Got dataset test with 32 items. output.cfg.to_fname() = 'test-g3-n32-a_dfs-h36643'\n"
-     ]
-    }
-   ],
+   "execution_count": null,
+   "metadata": {},
+   "outputs": [],
    "source": [
     "dataset: MazeDataset = MazeDataset.from_config(\n",
     "\tcfg,\n",
@@ -124,18 +68,9 @@
   },
   {
    "cell_type": "code",
-   "execution_count": 4,
-   "metadata": {},
-   "outputs": [
-    {
-     "name": "stdout",
-     "output_type": "stream",
-     "text": [
-      "loading dataset from ../data/maze_dataset/test-g3-n32-a_dfs-h36643.zanj\n",
-      "Got dataset test with 32 items. output.cfg.to_fname() = 'test-g3-n32-a_dfs-h36643'\n"
-     ]
-    }
-   ],
+   "execution_count": null,
+   "metadata": {},
+   "outputs": [],
    "source": [
     "dataset_cpy: MazeDataset = MazeDataset.from_config(\n",
     "\tcfg,\n",
@@ -150,29 +85,9 @@
   },
   {
    "cell_type": "code",
-   "execution_count": 5,
-   "metadata": {},
-   "outputs": [
-    {
-     "name": "stdout",
-     "output_type": "stream",
-     "text": [
-      "32 32\n",
-      "SolvedMaze(connection_list=array([[[ True,  True,  True],\n",
-      "        [ True, False,  True],\n",
-      "        [False, False, False]],\n",
-      "\n",
-      "       [[False, False, False],\n",
-      "        [False,  True, False],\n",
-      "        [ True,  True, False]]]), generation_meta={'func_name': 'gen_dfs', 'grid_shape': array([3, 3]), 'start_coord': array([0, 1]), 'n_accessible_cells': 9, 'max_tree_depth': 18, 'fully_connected': True, 'visited_cells': [[0, 1], [1, 2], [2, 1], [0, 0], [1, 1], [2, 0], [0, 2], [2, 2], [1, 0]]}, start_pos=array([1, 2]), end_pos=array([0, 0]), solution=array([[1, 2],\n",
-      "       [2, 2],\n",
-      "       [2, 1],\n",
-      "       [2, 0],\n",
-      "       [1, 0],\n",
-      "       [0, 0]]))\n"
-     ]
-    }
-   ],
+   "execution_count": null,
+   "metadata": {},
+   "outputs": [],
    "source": [
     "assert dataset.cfg == dataset_cpy.cfg\n",
     "print(len(dataset), len(dataset_cpy))\n",
@@ -182,18 +97,9 @@
   },
   {
    "cell_type": "code",
-   "execution_count": 6,
-   "metadata": {},
-   "outputs": [
-    {
-     "name": "stdout",
-     "output_type": "stream",
-     "text": [
-      "len(dataset) = 32\n",
-      "len(dataset_filtered) = 27\n"
-     ]
-    }
-   ],
+   "execution_count": null,
+   "metadata": {},
+   "outputs": [],
    "source": [
     "dataset_filtered: MazeDataset = dataset.filter_by.path_length(min_length=3)\n",
     "\n",
@@ -203,37 +109,9 @@
   },
   {
    "cell_type": "code",
-   "execution_count": 25,
-   "metadata": {},
-   "outputs": [
-    {
-     "data": {
-      "image/png": "iVBORw0KGgoAAAANSUhEUgAAAZgAAAGdCAYAAAAv9mXmAAAAOXRFWHRTb2Z0d2FyZQBNYXRwbG90bGliIHZlcnNpb24zLjcuMSwgaHR0cHM6Ly9tYXRwbG90bGliLm9yZy/bCgiHAAAACXBIWXMAAA9hAAAPYQGoP6dpAAAWaklEQVR4nO3df2xV9f348deFrhem7RUQkI6CuulQEeasEIZuUZmGGKP+4YzBjDn/0dQpIyaGf4b7Y5Zl2eK2EAaayJJJcDPBXwkyxqTGKOFXSNAlCo6FTgR0cfeW/nE17fn88cmn328jYG/bd2/v5fFI3om9ntvzur1tn5xz2t5clmVZAMAIG1ftAQCoTwIDQBICA0ASAgNAEgIDQBICA0ASAgNAEgIDQBINo73Dvr6+OHbsWDQ1NUUulxvt3QMwDFmWRXd3d7S0tMS4cWc/Rhn1wBw7dixaW1tHe7cAjKCurq6YOXPmWbcZ9VNkTU1No71LAEbYYL6Xj3pgnBYDqH2D+V7uIj8ASQgMAEkIDABJCAwASQgMAEkIDABJCAwASQgMAEkIDABJCAwASQgMAEkIDABJCAwASQgMAEkIDABJCAwASQgMAEkIDABJCAwASQwpMGvXro2LL744JkyYEAsXLozdu3eP9FwA1LiKA/P888/HypUrY/Xq1bF///6YP39+3HrrrXHy5MkU8wFQq7IKLViwIGtvb+9/u7e3N2tpack6OjoGdf9isZhFhGVZllXDq1gsfun3+4qOYD777LPYt29fLFmypP+2cePGxZIlS+Ltt98+7X3K5XKUSqUBC4D6V1FgPvnkk+jt7Y3p06cPuH369Olx/Pjx096no6MjCoVC/2ptbR36tADUjOQ/RbZq1aooFov9q6urK/UuARgDGirZ+MILL4zx48fHiRMnBtx+4sSJuOiii057n3w+H/l8fugTAlCTKjqCaWxsjGuvvTZ27NjRf1tfX1/s2LEjFi1aNOLDAVC7KjqCiYhYuXJlLF++PNra2mLBggXx1FNPRU9PT9x///0p5gOgRlUcmHvuuSc+/vjj+NnPfhbHjx+Pb33rW/Haa6994cI/AOe2XJZl2WjusFQqRaFQGM1dAjDCisViNDc3n3Ubf4sMgCQEBoAkBAaAJAQGgCQEBoAkBAaAJAQGgCQEBoAkBAaAJAQGgCQEBoAkBAaAJAQGgCQEBoAkBAaAJAQGgCQEBoAkBAaAJAQGgCQaqj1AvciqPUACuWoPMMKyrP6epVyu3p4lz1M9cQQDQBICA0ASAgNAEgIDQBICA0ASAgNAEgIDQBICA0ASAgNAEgIDQBICA0ASAgNAEgIDQBICA0ASAgNAEgIDQBICA0ASAgNAEgIDQBICA0ASAgNAEgIDQBIVB+aNN96I22+/PVpaWiKXy8WLL76YYCwAal3Fgenp6Yn58+fH2rVrU8wDQJ1oqPQOS5cujaVLl6aYBYA6UnFgKlUul6NcLve/XSqVUu8SgDEg+UX+jo6OKBQK/au1tTX1LgEYA5IHZtWqVVEsFvtXV1dX6l0CMAYkP0WWz+cjn8+n3g0AY4zfgwEgiYqPYE6dOhWHDx/uf/vIkSNx4MCBmDx5csyaNWtEhwOgduWyLMsqucPOnTvjxhtv/MLty5cvj40bN37p/UulUhQKhUp2WRMq+iDWiFy1BxhhFX6q14Rcrt6eJc9TrSgWi9Hc3HzWbSoOzHAJTO2oty8J37hqg+epNgwmMK7BAJCEwACQhMAAkITAAJCEwACQhMAAkITAAJCEwACQhMAAkITAAJCEwACQhMAAkITAAJCEwACQhMAAkITAAJCEwACQhMAAkITAAJBEQ7UHqBe5qL/XEY+ov9cRB0aPIxgAkhAYAJIQGACSEBgAkhAYAJIQGACSEBgAkhAYAJIQGACSEBgAkhAYAJIQGACSEBgAkhAYAJIQGACSEBgAkhAYAJIQGACSEBgAkhAYAJIQGACSEBgAkqgoMB0dHXHddddFU1NTTJs2Le6888547733Us0GQA2rKDCdnZ3R3t4eu3btiu3bt8fnn38et9xyS/T09KSaD4AalcuyLBvqnT/++OOYNm1adHZ2xne/+91B3adUKkWhUBjqLsewIX8Yx7BctQcYUcP4VB+zcrn6eo4iPE+1olgsRnNz81m3aRjuDiIiJk+efMZtyuVylMvl/rdLpdJwdglAjRjyRf6+vr5YsWJFLF68OObOnXvG7To6OqJQKPSv1tbWoe4SgBoy5FNkDz30UGzdujXefPPNmDlz5hm3O90RTH1Gpv4O650iG/vq8dSL56k2JDtF9vDDD8err74ab7zxxlnjEhGRz+cjn88PZTcA1LCKApNlWfzkJz+JLVu2xM6dO+OSSy5JNRcANa6iwLS3t8emTZvipZdeiqampjh+/HhERBQKhZg4cWKSAQGoTRVdgznTecRnn302fvSjHw3qffgx5VpSX+eNnduvDZ6n2jDi12Dq8YkHIA1/iwyAJAQGgCQEBoAkBAaAJAQGgCQEBoAkBAaAJAQGgCQEBoAkBAaAJAQGgCQEBoAkBAaAJAQGgCQEBoAkBAaAJAQGgCQEBoAkKnrJZGBsqceXMc9F/b1+/bnKEQwASQgMAEkIDABJCAwASQgMAEkIDABJCAwASQgMAEkIDABJCAwASQgMAEkIDABJCAwASQgMAEkIDABJCAwASQgMAEkIDABJCAwASQgMAEkIDABJCAwASVQUmHXr1sW8efOiubk5mpubY9GiRbF169ZUswFQwyoKzMyZM2PNmjWxb9++2Lt3b9x0001xxx13xLvvvptqPgBqVC7Lsmw472Dy5Mnxq1/9Kh544IFBbV8qlaJQKAxnl2PUsD6MY1Su2gOMqGF+qjNKcnX2eRcR9falFBERxWIxmpubz7pNw1DfeW9vb/zlL3+Jnp6eWLRo0Rm3K5fLUS6X+98ulUpD3SUANaTii/wHDx6M888/P/L5fDz44IOxZcuWuPLKK8+4fUdHRxQKhf7V2to6rIEBqA0VnyL77LPP4ujRo1EsFuOFF16IZ555Jjo7O88YmdMdwdRnZOrx9Et9Hdc7RVYbnCKrDYM5RTbsazBLliyJr3/967F+/fpBbe8aTC2pr68KgakNAlMbBhOYYf8eTF9f34AjFACIqPAi/6pVq2Lp0qUxa9as6O7ujk2bNsXOnTtj27ZtqeYDoEZVFJiTJ0/GD3/4w/joo4+iUCjEvHnzYtu2bfH9738/1XwA1KhhX4OplGswtaS+Thy7BlMbXIOpDaNyDQYATkdgAEhCYABIQmAASEJgAEhCYABIQmAASEJgAEhCYABIQmAASEJgAEhCYABIQmAASEJgAEhCYABIQmAASEJgAEhCYABIQmAASKKh2gPAaMnl6vCF0etSVu0BEjg3P/ccwQCQhMAAkITAAJCEwACQhMAAkITAAJCEwACQhMAAkITAAJCEwACQhMAAkITAAJCEwACQhMAAkITAAJCEwACQhMAAkITAAJCEwACQhMAAkITAAJCEwACQxLACs2bNmsjlcrFixYoRGgeAejHkwOzZsyfWr18f8+bNG8l5AKgTQwrMqVOnYtmyZfH000/HpEmTRnomAOrAkALT3t4et912WyxZsuRLty2Xy1EqlQYsAOpfQ6V32Lx5c+zfvz/27NkzqO07Ojri5z//ecWDAVDbKjqC6erqikcffTSee+65mDBhwqDus2rVqigWi/2rq6trSIMCUFtyWZZlg934xRdfjLvuuivGjx/ff1tvb2/kcrkYN25clMvlAf/vdEqlUhQKhaFPPGYN+sNYQ3LVHoBzkq+lWlAsFqO5ufms21R0iuzmm2+OgwcPDrjt/vvvjzlz5sTjjz/+pXEB4NxRUWCamppi7ty5A24777zzYsqUKV+4HYBzm9/kByCJiq7BjATXYGpJ/Z03phb4WqoFg7kG4wgGgCQEBoAkBAaAJAQGgCQEBoAkBAaAJAQGgCQEBoAkBAaAJAQGgCQEBoAkBAaAJAQGgCQEBoAkBAaAJAQGgCQEBoAkBAaAJAQGgCQaqj0AY1k9vjY6MFocwQCQhMAAkITAAJCEwACQhMAAkITAAJCEwACQhMAAkITAAJCEwACQhMAAkITAAJCEwACQhMAAkITAAJCEwACQhMAAkITAAJCEwACQhMAAkITAAJCEwACQREWBeeKJJyKXyw1Yc+bMSTUbADWsodI7XHXVVfG3v/3t/72DhorfBQDngIrr0NDQEBdddFGKWQCoIxVfgzl06FC0tLTEpZdeGsuWLYujR4+edftyuRylUmnAAqD+VRSYhQsXxsaNG+O1116LdevWxZEjR+KGG26I7u7uM96no6MjCoVC/2ptbR320ACMfbksy7Kh3vm///1vzJ49O37zm9/EAw88cNptyuVylMvl/rdLpVKdRmbIH0ag7uWqPcCIKxaL0dzcfNZthnWF/oILLojLL788Dh8+fMZt8vl85PP54ewGgBo0rN+DOXXqVHzwwQcxY8aMkZoHgDpRUWAee+yx6OzsjH/961/x1ltvxV133RXjx4+Pe++9N9V8ANSoik6R/fvf/4577703/vOf/8TUqVPj+uuvj127dsXUqVNTzQdAjRrWRf6hKJVKUSgURnOXo8RFfuBMzs2L/P4WGQBJCAwASQgMAEkIDABJCAwASQgMAEkIDABJCAwASQgMAEkIDABJCAwASQgMAEkIDABJCAwASQgMAEkIDABJCAwASQgMAEkIDABJNFR7gPpRf6+5DTAcjmAASEJgAEhCYABIQmAASEJgAEhCYABIQmAASEJgAEhCYABIQmAASEJgAEhCYABIQmAASEJgAEhCYABIQmAASEJgAEhCYABIQmAASEJgAEhCYABIQmAASKLiwHz44Ydx3333xZQpU2LixIlx9dVXx969e1PMBkANa6hk408//TQWL14cN954Y2zdujWmTp0ahw4dikmTJqWaD4AaVVFgfvnLX0Zra2s8++yz/bddcsklIz4UALWvolNkL7/8crS1tcXdd98d06ZNi2uuuSaefvrps96nXC5HqVQasAA4B2QVyOfzWT6fz1atWpXt378/W79+fTZhwoRs48aNZ7zP6tWrs4iwLMuy6mgVi8UvbUYuy7IsBqmxsTHa2trirbfe6r/tkUceiT179sTbb7992vuUy+Uol8v9b5dKpWhtbR3sLgEYg4rFYjQ3N591m4pOkc2YMSOuvPLKAbddccUVcfTo0TPeJ5/PR3Nz84AFQP2rKDCLFy+O9957b8Bt77//fsyePXtEhwKgDlRyDWb37t1ZQ0ND9otf/CI7dOhQ9txzz2Vf/epXsz/96U+Dfh/FYrHq5w4ty7Ks4a3BXIOpKDBZlmWvvPJKNnfu3Cyfz2dz5szJNmzYUNH9BcayLKv214hf5B8JpVIpCoXCaO4SgBE24hf5AWCwBAaAJAQGgCQEBoAkBAaAJAQGgCQEBoAkBAaAJAQGgCQEBoAkBAaAJAQGgCQEBoAkBAaAJAQGgCQEBoAkBAaAJAQGgCRGPTCj/ArNACQwmO/lox6Y7u7u0d4lACNsMN/Lc9koH1L09fXFsWPHoqmpKXK5XLL9lEqlaG1tja6urmhubk62n9HkMY199fZ4IjymWjFajynLsuju7o6WlpYYN+7sxygNyaY4g3HjxsXMmTNHbX/Nzc118wn0fzymsa/eHk+Ex1QrRuMxFQqFQW3nIj8ASQgMAEnUbWDy+XysXr068vl8tUcZMR7T2FdvjyfCY6oVY/ExjfpFfgDODXV7BANAdQkMAEkIDABJCAwASdRlYNauXRsXX3xxTJgwIRYuXBi7d++u9kjD8sYbb8Ttt98eLS0tkcvl4sUXX6z2SMPS0dER1113XTQ1NcW0adPizjvvjPfee6/aYw3LunXrYt68ef2/5LZo0aLYunVrtccaUWvWrIlcLhcrVqyo9ihD9sQTT0Qulxuw5syZU+2xhuXDDz+M++67L6ZMmRITJ06Mq6++Ovbu3VvtsSKiDgPz/PPPx8qVK2P16tWxf//+mD9/ftx6661x8uTJao82ZD09PTF//vxYu3ZttUcZEZ2dndHe3h67du2K7du3x+effx633HJL9PT0VHu0IZs5c2asWbMm9u3bF3v37o2bbrop7rjjjnj33XerPdqI2LNnT6xfvz7mzZtX7VGG7aqrroqPPvqof7355pvVHmnIPv3001i8eHF85Stfia1bt8Y//vGP+PWvfx2TJk2q9mj/K6szCxYsyNrb2/vf7u3tzVpaWrKOjo4qTjVyIiLbsmVLtccYUSdPnswiIuvs7Kz2KCNq0qRJ2TPPPFPtMYatu7s7u+yyy7Lt27dn3/ve97JHH3202iMN2erVq7P58+dXe4wR8/jjj2fXX399tcc4o7o6gvnss89i3759sWTJkv7bxo0bF0uWLIm33367ipNxNsViMSIiJk+eXOVJRkZvb29s3rw5enp6YtGiRdUeZ9ja29vjtttuG/B1VcsOHToULS0tcemll8ayZcvi6NGj1R5pyF5++eVoa2uLu+++O6ZNmxbXXHNNPP3009Ueq19dBeaTTz6J3t7emD59+oDbp0+fHsePH6/SVJxNX19frFixIhYvXhxz586t9jjDcvDgwTj//PMjn8/Hgw8+GFu2bIkrr7yy2mMNy+bNm2P//v3R0dFR7VFGxMKFC2Pjxo3x2muvxbp16+LIkSNxww031OzLiPzzn/+MdevWxWWXXRbbtm2Lhx56KB555JH44x//WO3RIqIKf00Z/n/t7e3xzjvv1PR58P/zzW9+Mw4cOBDFYjFeeOGFWL58eXR2dtZsZLq6uuLRRx+N7du3x4QJE6o9zohYunRp/3/PmzcvFi5cGLNnz44///nP8cADD1RxsqHp6+uLtra2ePLJJyMi4pprrol33nkn/vCHP8Ty5curPF2dHcFceOGFMX78+Dhx4sSA20+cOBEXXXRRlabiTB5++OF49dVX4/XXXx/Vl3BIpbGxMb7xjW/EtddeGx0dHTF//vz47W9/W+2xhmzfvn1x8uTJ+Pa3vx0NDQ3R0NAQnZ2d8bvf/S4aGhqit7e32iMO2wUXXBCXX355HD58uNqjDMmMGTO+8A+YK664Ysyc9qurwDQ2Nsa1114bO3bs6L+tr68vduzYURfnwutFlmXx8MMPx5YtW+Lvf/97XHLJJdUeKYm+vr4ol8vVHmPIbr755jh48GAcOHCgf7W1tcWyZcviwIEDMX78+GqPOGynTp2KDz74IGbMmFHtUYZk8eLFX/gR//fffz9mz55dpYkGqrtTZCtXrozly5dHW1tbLFiwIJ566qno6emJ+++/v9qjDdmpU6cG/AvryJEjceDAgZg8eXLMmjWripMNTXt7e2zatCleeumlaGpq6r8+VigUYuLEiVWebmhWrVoVS5cujVmzZkV3d3ds2rQpdu7cGdu2bav2aEPW1NT0heti5513XkyZMqVmr5c99thjcfvtt8fs2bPj2LFjsXr16hg/fnzce++91R5tSH7605/Gd77znXjyySfjBz/4QezevTs2bNgQGzZsqPZo/6vaP8aWwu9///ts1qxZWWNjY7ZgwYJs165d1R5pWF5//fUsIr6wli9fXu3RhuR0jyUismeffbbaow3Zj3/842z27NlZY2NjNnXq1Ozmm2/O/vrXv1Z7rBFX6z+mfM8992QzZszIGhsbs6997WvZPffckx0+fLjaYw3LK6+8ks2dOzfL5/PZnDlzsg0bNlR7pH7+XD8ASdTVNRgAxg6BASAJgQEgCYEBIAmBASAJgQEgCYEBIAmBASAJgQEgCYEBIAmBASAJgQEgif8BiXQstgTd/AwAAAAASUVORK5CYII=",
-      "text/plain": [
-       "<Figure size 640x480 with 1 Axes>"
-      ]
-     },
-     "metadata": {},
-     "output_type": "display_data"
-    },
-    {
-     "name": "stdout",
-     "output_type": "stream",
-     "text": [
-      "<ADJLIST_START> (0,0) <--> (1,0) ; (1,1) <--> (0,1) ; (1,2) <--> (2,2) ; (1,1) <--> (1,2) ; (1,2) <--> (0,2) ; (2,1) <--> (2,0) ; (2,0) <--> (1,0) ; (2,1) <--> (2,2) ; <ADJLIST_END> <ORIGIN_START> (1,2) <ORIGIN_END> <TARGET_START> (0,0) <TARGET_END> <PATH_START> (1,2) (2,2) (2,1) (2,0) (1,0) (0,0) <PATH_END>\n"
-     ]
-    },
-    {
-     "data": {
-      "image/png": "iVBORw0KGgoAAAANSUhEUgAAAasAAAGwCAYAAAAXAEo1AAAAOXRFWHRTb2Z0d2FyZQBNYXRwbG90bGliIHZlcnNpb24zLjcuMSwgaHR0cHM6Ly9tYXRwbG90bGliLm9yZy/bCgiHAAAACXBIWXMAAA9hAAAPYQGoP6dpAAAa0klEQVR4nO3df3BU5b3H8c8mwCZgspAI0ZiA2vLDgsQCgWKKP1pGZurV4WJnelutwal1rAlXmz8UdAAFveHqaG0nzHSqFGstM07vXKTtpTpCDSGKTQcCSGkR0U6jMaBl2PwoCZjd+8eWLGsCyS67eb5n9/2aOZM8Z8+efJdD9pPnOc856wuHw2EBAGBYlusCAAAYDGEFADCPsAIAmEdYAQDMI6wAAOYRVgAA8wgrAIB5I1wXcCFCoZBaW1uVl5cnn8/nuhwAQJzC4bA6OjpUXFysrKxz9588HVatra0qLS11XQYA4AK1tLSopKTknI97ehgwLy/PdQkAgCQY7P3c02HF0B8ApIfB3s89HVYAgMxAWAEAzCOsAADmEVYAAPMIKwCAeYQVAMA8T18UPFR8GLJ3DeXyBI6vt3GM01uyLjGiZwUAMI+wAgCYR1gBAMwjrAAA5hFWAADzCCsAgHmEFQDAPMIKAGAeYQUAMI+wAgCYR1gBAMwjrAAA5hFWAADzCCsAgHmEFQDAPMIKAGAeYQUAMI+wAgCYR1gBAMwjrAAA5hFWAADzCCsAgHmEFQDAPMIKAGAeYQUAMI+wAgCYR1gBAMwjrAAA5hFWAADzCCsAgHmEFQDAPMIKAGAeYQUAMI+wAgCYR1gBAMwjrAAA5hFWAADzCCsAgHmEFQDAPMIKAGAeYQUAMI+wAgCYR1gBAMwjrAAA5hFWAADzCCsAgHmEFQDAPMIKAGAeYeUVjz4qrV0b33PWro08DwA8jrDyiuxsadWqoQfW2rWR7bOzU1sXAAyDEa4LwBCtXBn5umpVbHsgZ4JqzZrzbwcAHmGiZ7V+/XpdfvnlysnJ0bx589TU1OS6JJtWrowE0Pl6WAQVgDTkPKxefvll1dTUaPXq1dqzZ4/Kysq0aNEiHTt2zHVpNp0vsAgqAOkq7NjcuXPDVVVVfe3e3t5wcXFxuLa2dtDnBoPBsKRBl7S0Zk04LEW+DtROExl7fDMIxzi9DeX4SgoHg8Hz7sfpOatTp05p9+7dWrFiRd+6rKwsLVy4ULt27eq3fU9Pj3p6evra7e3tw1KnSWefw3r8cenUKXpUANKW02HATz/9VL29vSoqKopZX1RUpLa2tn7b19bWKhAI9C2lpaXDVapNlZWR2X6nTkW+Vla6rggAUsL5Oat4rFixQsFgsG9paWlxXZJba9ZIvb2R73t7I20ASENOhwEvvvhiZWdn6+jRozHrjx49qksuuaTf9n6/X36/f7jKs23tWmnDhth1GzZIkyYxFAgg7TjtWY0aNUqzZ8/W9u3b+9aFQiFt375d8+fPd1iZcWdm/X3ve7Hrv/e9+C4cBgCPcH5RcE1NjSorKzVnzhzNnTtXzz77rLq6unTXXXe5Ls2ms6en33hjbO9q6dJIz2ooFw4DgIc4D6tvfetb+uSTT7Rq1Sq1tbXpmmuu0auvvtpv0gXU/zqqxsb+28RzpwsA8AjnYSVJ1dXVqq6udl2GbfFc8EtgAUgzJsIKQ3Bmtt9Qg+fMdmdmCwKAhxFWXpHIR33QowKQJjx1nRUAIDMRVgAA8xgG9LKiothrrZhBCSBN+f51V1xPam9vVyAQGHQ7D7/EjOfz+QbdhuPrbRzj9DaU4ytJwWBQ+fn553ycYUAAgHmEFQDAPMIKAGAeYQUAMI+w8rI9e6Tp06PLnj2uKwKAlGDqupf985/SwYOxbQBIQ/SsAADmEVYAAPMIKwCAeYQVAMA8wgoAYB5hBQAwj7ACAJhHWAEAzCOsAADmEVYAAPMIKwCAedwb0MsqKqTTp6Pt7Gx3tQBAChFWXubzSSM4hADSH8OAAADzCCsAgHmEFQDAPE54eFlrq/Q//xNtf/ObUnGxu3oAIEUIKy97/33p/vuj7VmzCCsAaYlhQACAeYQVAMA8wgoAYB5hBQAwj7ACAJhHWAEAzCOsAADmEVYAAPMIKwCAeYQVAMA8wgoAYB73BvSyK6+U6upi2wCQhnzhcDjsuohEtbe3KxAIDLqdh19ixvP5fINuw/H1No5xehvK8ZWkYDCo/Pz8cz7OMCAAwDzCCgBgHmEFADCPCRZeFgpJp09H2yNHSln8/QEg/fDO5mVvvSXl5ESXt95yXREApERG9Ky6u7tdl5ASvp4e+c9q9/T0KJymr/V80vX4IopjDHpWAADzCCsAgHmEFQDAPMIKAGAeYQUAMI+wAgCYR1gBAMwjrAAA5mXERcE5OTmuS0gNv/9zTX/kThYZJm2Pb4Y4efLkoNtwjEHPCgBgXkb0rNLW6NHS1VfHtgEgDRFWXjZrlrR/v+sqACDlGAYEAJhHWAEAzCOsAADmEVYAAPOYYOFl774r/dd/RdsPPyxNmeKuHgBIEcLKy44dk37xi2j77rsJKwBpiWFAAIB5hBUAwDzCCgBgHmEFADCPsAIAmEdYAQDMI6wAAOYRVgAA8wgrAIB5hBUAwDzCCgBgHvcG9LKZM6W33oq2p093VwsApBBh5WX5+dL8+a6rAICUYxgQAGAeYQUAMI+wAgCYxzkrL2tvl/7852h7+vTIeSwASDOElZft3y8tWBBt79wpffWr7uoBgBRhGBAAYB5hBQAwj7ACAJhHWAEAzCOsAADmEVYAAPMIKwCAeYQVAMA8wgoAYB5hBQAwj7ACAJjHvQG9bMIEqbIytg0AacgXDofDrotIVHt7uwKBwKDbefglZjyfzzfoNhxfb+vu7h50m5ycnGGoBKkwlN9hSQoGg8o/z6dGMAwIADCPsAIAmEdYAQDMI6wAAOYRVl62Z480c2Z02bPHdUUAkBJMXfeyf/5Teued2DYApKGEelZ33nmnNm7cqCNHjiS7HgAA+kkorEaNGqXa2lpNnjxZpaWluuOOO/T888/r8OHDya4PANJTOCx9+qn0t79FvnK94HklFFbPP/+83n33XbW0tOjJJ5/URRddpKefflrTpk1TSUlJsmsEgPRx4oT04x9LkydL48dLV1wR+Tp5cmT9iROuKzTpgiZYjBs3ToWFhRo3bpzGjh2rESNGaPz48cmqDQDSy2uvSSUl0g9/KL3/fuxj778fWV9SEtkOMRIKq4cffljXXnutCgsLtXz5cnV3d2v58uVqa2tTc3NzsmsEAO977TXp5pulkycjQ36fH/Y7s+7kych2BFaMhGYDrlu3TuPHj9fq1au1ZMkSTZkyJaEf3tDQoKeeekq7d+/Wxx9/rM2bN2vx4sUJ7QsAzDpxQrrttkgYhULn3zYUkrKyItt/+KE0duxwVGheQj2r5uZmPfLII2pqalJFRYUuu+wyfec739HPfvYzvfvuu0PeT1dXl8rKyrR+/fpEygAAb/jFLyKXlgwWVGeEQpHtX3wxtXV5SFLuur5v3z796Ec/0q9+9SuFQiH19vbGX4jPF3fPKuPvut7YKC1YEG3v3Cl99avu6kkB7rqe/tL+ruvhcGTyxPvvxzfjz+eTrrxSOnw48r1HJeuu6wkNA4bDYTU3N6u+vl719fVqbGxUe3u7Zs6cqeuvvz6RXQ5JT0+Penp6+trt7e0p+1kAkBT/+IeUyDWp4XDkecePS4WFya/LYxIKq4KCAnV2dqqsrEzXX3+9vv/972vBggUam+Kx1draWj322GMp/RkAkFSdnRf2/I4OwkoJhtVLL72kBQsWnLfLlgorVqxQTU1NX7u9vV2lpaXDWgMAxOWiiy7s+Xl5yanD4xIKq5tvvrnv+w8//FCShuViYL/fL7/fn/Kf4xnXXiudPd4/cqS7WgAMrLBQ+sIXEj9nVVCQuto8JKHZgKFQSGvWrFEgENCkSZM0adIkjR07VmvXrlVoqLNdcOGysiS/P7pkcRN9wByfT1q2LLHn/ud/enpyRTIl1LN65JFHtGHDBq1bt04VFRWSpMbGRj366KPq7u7WE088MaT9dHZ26r333utrf/DBB9q7d68KCgo0ceLEREoDAHsqK6VHHolc8DuUP+izsqTcXOnOO1Nfm0ckNHW9uLhYP/3pT3XrrbfGrN+yZYvuu+8+ffTRR0PaT319vW688cZ+6ysrK/XCCy8M+vyMn7qeAZi6nv7Sfur6GWfuYDHYhcFZWZHe1Nat0k03DV99KeJ06vrx48c1bdq0fuunTZum48ePD3k/N9xwA280ADLDokXS//1f5M4UZz577uz3vzNv6rm50v/+b1oEVTIldJKjrKxMdXV1/dbX1dWprKzsgovCELW2SuvXR5fWVtcVATifRYsit1B69lmpuDj2seLiyPqPPiKoBpDQMGBDQ4O+8Y1vaOLEiZo/f74kadeuXWppadHWrVu14Oy7KqRQxg8DcgcLSWl8fDNExgwDft7OndJ110XbDQ2xv89pIlnDgHH3rE6fPq3HHntMW7du1ZIlS3TixAmdOHFCS5Ys0aFDh4YtqADA0z7/Js6sv/OK+5zVyJEjtX//fl166aV6/PHHU1ETAAAxEjpndccdd2jDhg3JrgUAgAElNBvws88+089//nNt27ZNs2fP1pgxY2Ief+aZZ5JSHAAAUoJhdeDAAc2aNUuS+n1+1VBPpgFARps6Vdq0KbaNc0oorN54441k1wEAmWX8eOnb33ZdhWdwMzkAgHmEFQDAPMIKAGBeQuesAAAX6NSpyEfen1FYKI0a5a4e4+hZAYALTU2R+wGeWZqaXFdkGj0rL7vySunHP45tA0AaIqy8rLg48kmiAJDmGAYEAJhHWAEAzCOsAADmcc7Ky8Jhqbc32s7O5jNxAKQlelZe9uab0siR0eXNN11XBAApQVgBAMwjrAAA5hFWAADzCCsAgHnMBgQAFwIB6frrY9s4J8IKAFy4+mqpvt51FZ7BMCAAwDzCCgBgHmEFADCPsAIAmEdYAYALBw9Kt94aXQ4edF2RacwG9LLRo6UvfSm2DcAbjh+XfvvbaPvBB93V4gGElZfNmiX9+c+uqwCAlGMYEABgHmEFADCPsAIAmEdYAQDMY4KFlx0+LP33f0fbDz0kTZ7srh4ASBHCysuOHpU2bIi2ly4lrACkJYYBAQDmEVYAAPMIKwCAeYQVAMA8JlgAgAuzZkl//Wu0XVrqrhYPIKwAwIXRo6WpU11X4RkMAwIAzCOsAADmEVYAAPM4ZwUALhw/Lu3aFW3Pny8VFLirx7iMCKvu7m7XJaSEr6dH/rPaPT09Cqfpaz0fn8/nugSk2MmTJ12XkHS+5mb5/+3f+to927YpXFHhsCLbMiKs0lV4xgz1bNsW0waAdERYeVkgwF9iADICEywAAOYRVgAA8wgrAIB5nLPyso4O+Q4d6muGp06V8vIcFgQAqUFYeZhv/375Fy7sazP1FUC6YhgQAGBeRvSscnJyXJeQGn7/55p+Kc1e61AuBk3b45shhnLRfloe4wz4/U0melYAAPMIKwCAeRkxDAgA5hQXSz/8YWwb50RYAYALV14pPfOM6yo8g2FAAIB5hBUAwDzCCgBgHmEFADCPsAIAF5qapJKS6NLU5Loi05gN6GXjx0u33x7bBuANp05JH30U28Y5EVZeNnWq9NJLrqsAgJRjGBAAYB5hBQAwj7ACAJhHWAEAzCOsvKy5WZo1K7o0N7uuCABSgtmAXtbVFRtQXV3uagGAFKJnBQAwj7ACAJhHWAEAzOOcFQC4kJUljR4d28Y5EVYA4MK11zIpKg5EOQDAPMIKAGAeYQUAMI+wAgCYxwQLAHDh73+XXnwx2r7zTmniRHf1GEdYAYALf/+7tHJltH3DDYTVeRBWXjZ/vtTZGW3n5LirBQBSiLDysuxsacwY11UAQMoxwQIAYB5hBQAwj7ACAJjHOSsv+/hj6Te/ibZvvVW69FJ39QBAihBWXnbkiHTvvdH29OmEFYC0xDAgAMA8wgoAYB5hBQAwj7ACAJjHBAsAcGHKFOmXv4xt45wIKwBwYcIE6Y47XFfhGQwDAgDMI6wAAOYRVgAA8zhnBQAunD4tnTgRbY8dK40c6aoa8+hZAYALf/xjZJLFmeWPf3RdkWn0rLzsiiukp5+ObQNAGiKsvOyyy6SaGtdVAEDKMQwIADCPsAIAmEdYAQDMcxpWtbW1Ki8vV15eniZMmKDFixfr0KFDLksCABjkdILFjh07VFVVpfLycn322Wd6+OGHddNNN+ngwYMaM2aMy9K8obFRWrAg2l6/Xpo589zb5+ZKs2f3X//ee1JbW3w/++qrpUAgdl1np7R3b3z7ufhiadq0/uv37pU6O+Xr6Rl8H35/5OtXviKN+Nx/6ba2yOuLx+WXSyUl/dc3Nsa3n5wcac6c/uuPHJE+/ji+fc2YEbkO52xdXVJzc3z7KSyUrrqq//p9+6SOjvj2NW9e/+uCjh6VDh+Obz9FRVJpab/VvrfeksLhSOPMMT4fv18qL++/PpF/7+nTpXHjYtcl8997//7IgqELG3Ls2LGwpPCOHTsGfLy7uzscDAb7lpaWlrCkQZe0tXNnOBz5dR7aMmXKwPu555749iOFw2+80X8/u3fHv5//+I+Ba5ozJ/59BYP99/Pcc/Hv58knB64pOzu+/XzhCwPv57774q/p9df772ffvvj3881vDlzTV74S/77+8Y/++9m4Me79nFqzJnzy5Ml+S2jUqPj2NWnSwK9t2bL4X9urr/bfz4ED8e/n3/994JoqKvpvu3PnwNt63FDeoyWFgwP9/p7F1DmrYDAoSSooKBjw8draWgUCgb6ldIC/xjJKTo7rCgAkC7/P52UmrEKhkB544AFVVFRoxowZA26zYsUKBYPBvqWlpWWYqzSmrEz68pddVwHgQn35y5HfZ5yT71/dNOd+8IMf6Pe//70aGxtVMtD5ggG0t7cr8PnzJgMw8hJT4/TpyPmG7u7Bt/XgOaueIZyz8nPOaugMnrPqHsI5K386nrNqb498n5MTCao0vS+gz+cb0nbBYFD5+fnn3o+FsKqurtaWLVvU0NCgK+K4ZRBhlf66hxDCOQyfeBrHOL0lK6yczgYMh8NatmyZNm/erPr6+riCCgCQOZyGVVVVlTZt2qQtW7YoLy9Pbf8aigoEAsrNzXVZGgDAEKfDgOfqHm7cuFFLly4d9PkMA6Y/hojSH8c4vaXNMCAAAIMxM3UdAIBzIawAAOYRVgAA8wgrAIB5hBUAwDzCCgBgHmEFADCPsAIAmEdYAQDMI6wAAOYRVgAA8wgrAIB5hBUAwDzCCgBgHmEFADCPsAIAmEdYAQDMI6wAAOYRVgAA8wgrAIB5hBUAwDzCCgBgHmEFADCPsAIAmEdYAQDMI6wAAOYRVgAA8wgrAIB5hBUAwDzCCgBgHmEFADCPsAIAmEdYAQDMI6wAAOYRVgAA8wgrAIB5hBUAwDzCCgBgHmEFADCPsAIAmEdYAQDMI6wAAOYRVgAA8wgrAIB5hBUAwDzCCgBgHmEFADCPsAIAmDfCdQHDwefzuS4BAHAB6FkBAMwjrAAA5hFWAADzCCsAgHmEFQDAPMIKAGAeYQUAMM/TYRUOh12XAABIgsHezz0dVh0dHa5LAAAkwWDv576wh7snoVBIra2tysvLy9i7VLS3t6u0tFQtLS3Kz893XQ6SjOOb3ji+kR5VR0eHiouLlZV17v6Tp2+3lJWVpZKSEtdlmJCfn5+x/9kzAcc3vWX68Q0EAoNu4+lhQABAZiCsAADmEVYe5/f7tXr1avn9ftelIAU4vumN4zt0np5gAQDIDPSsAADmEVYAAPMIKwCAeYQVAMA8wsrD1q9fr8svv1w5OTmaN2+empqaXJeEJGloaNAtt9yi4uJi+Xw+vfLKK65LQhLV1taqvLxceXl5mjBhghYvXqxDhw65Lss0wsqjXn75ZdXU1Gj16tXas2ePysrKtGjRIh07dsx1aUiCrq4ulZWVaf369a5LQQrs2LFDVVVVevvtt/X666/r9OnTuummm9TV1eW6NLOYuu5R8+bNU3l5uerq6iRF7pNYWlqqZcuWafny5Y6rQzL5fD5t3rxZixcvdl0KUuSTTz7RhAkTtGPHDl133XWuyzGJnpUHnTp1Srt379bChQv71mVlZWnhwoXatWuXw8oAJCIYDEqSCgoKHFdiF2HlQZ9++ql6e3tVVFQUs76oqEhtbW2OqgKQiFAopAceeEAVFRWaMWOG63LM8vRd1wHA66qqqnTgwAE1Nja6LsU0wsqDLr74YmVnZ+vo0aMx648ePapLLrnEUVUA4lVdXa3f/e53amho4OOOBsEwoAeNGjVKs2fP1vbt2/vWhUIhbd++XfPnz3dYGYChCIfDqq6u1ubNm/WHP/xBV1xxheuSzKNn5VE1NTWqrKzUnDlzNHfuXD377LPq6urSXXfd5bo0JEFnZ6fee++9vvYHH3ygvXv3qqCgQBMnTnRYGZKhqqpKmzZt0pYtW5SXl9d3rjkQCCg3N9dxdTYxdd3D6urq9NRTT6mtrU3XXHONfvKTn2jevHmuy0IS1NfX68Ybb+y3vrKyUi+88MLwF4Sk8vl8A67fuHGjli5dOrzFeARhBQAwj3NWAADzCCsAgHmEFQDAPMIKAGAeYQUAMI+wAgCYR1gBAMwjrAAA5hFWgIctXbqUD2VERiCsAADmEVYAAPMIK8CxUCikJ598Ul/84hfl9/s1ceJEPfHEE5Kkd955R1/72teUm5urwsJC3XPPPers7HRcMTD8CCvAsRUrVmjdunVauXKlDh48qE2bNqmoqEhdXV1atGiRxo0bpz/96U/69a9/rW3btqm6utp1ycCw467rgEMdHR0aP3686urqdPfdd8c89txzz+mhhx5SS0uLxowZI0naunWrbrnlFrW2tqqoqEhLly7ViRMn9MorrzioHhg+9KwAh/7yl7+op6dHX//61wd8rKysrC+oJKmiokKhUEiHDh0azjIB5wgrwCE+FRYYGsIKcGjy5MnKzc3V9u3b+z121VVXad++ferq6upb9+abbyorK0tTp04dzjIB5wgrwKGcnBw99NBDevDBB/Xiiy/qyJEjevvtt7VhwwbdfvvtysnJUWVlpQ4cOKA33nhDy5Yt03e/+10VFRW5Lh0YViNcFwBkupUrV2rEiBFatWqVWltbdemll+ree+/V6NGj9dprr+n+++9XeXm5Ro8erdtuu03PPPOM65KBYcdsQACAeQwDAgDMI6wAAOYRVgAA8wgrAIB5hBUAwDzCCgBgHmEFADCPsAIAmEdYAQDMI6wAAOYRVgAA8/4fYN1rIh65uuEAAAAASUVORK5CYII=",
-      "text/plain": [
-       "<Figure size 640x480 with 1 Axes>"
-      ]
-     },
-     "metadata": {},
-     "output_type": "display_data"
-    }
-   ],
+   "execution_count": null,
+   "metadata": {},
+   "outputs": [],
    "source": [
     "maze_example = dataset[0]\n",
     "plt.imshow(maze_example.as_pixels())\n",
@@ -248,45 +126,9 @@
   },
   {
    "cell_type": "code",
-   "execution_count": 8,
-   "metadata": {},
-   "outputs": [
-    {
-     "data": {
-      "text/plain": [
-       "(<Figure size 1500x500 with 27 Axes>,\n",
-       " array([<Axes: >, <Axes: >, <Axes: >, <Axes: >, <Axes: >, <Axes: >,\n",
-       "        <Axes: >, <Axes: >, <Axes: >, <Axes: >, <Axes: >, <Axes: >,\n",
-       "        <Axes: >, <Axes: >, <Axes: >, <Axes: >, <Axes: >, <Axes: >,\n",
-       "        <Axes: >, <Axes: >, <Axes: >, <Axes: >, <Axes: >, <Axes: >,\n",
-       "        <Axes: >, <Axes: >, <Axes: >], dtype=object))"
-      ]
-     },
-     "execution_count": 8,
-     "metadata": {},
-     "output_type": "execute_result"
-    },
-    {
-     "data": {
-      "image/png": "iVBORw0KGgoAAAANSUhEUgAABJ4AAAAyCAYAAAAdghFsAAAAOXRFWHRTb2Z0d2FyZQBNYXRwbG90bGliIHZlcnNpb24zLjcuMiwgaHR0cHM6Ly9tYXRwbG90bGliLm9yZy8pXeV/AAAACXBIWXMAAA9hAAAPYQGoP6dpAAAH/0lEQVR4nO3dzU7jyhqGUYP2lBvg/u8MiRvIHO9BS+f0dj46RVE/b6O1pB50FJInZcd2SqR4Os/zPAAAAABgsOfdAQAAAAD8TCaeAAAAAJjCxBMAAAAAU5h4AgAAAGAKE08AAAAATGHiCQAAAIApTDwBAAAAMIWJJwAAAACm+KflTh8fH8f7+/vx8vJyPD09zW76n/M8j9vtdry+vh7Pz/+dI0trSutJbNrVk9iU1pPYlNaT2JTWk9iU1pPYlNaT2JTWk9iU1pPYlNaT2JTWk9iU1pPYlNaT2OQzZH9PYlPivl3d8aG3t7fzOI5t/97e3uKb0noSm3b3JDal9SQ2pfUkNqX1JDal9SQ2pfUkNqX1JDal9SQ2pfUkNqX1JDal9SQ2pfUkNvkMaYxmjtPvmr5q9/Ly0nK3aarnT2tK6/nstpXSxqhq2N2U1lM17G5K66kadjel9VQNu5vSeqqG3U1pPVXD7qa0nqphd1NaT9Wwuymtp2rY3ZTWUzXsbkrrqRp2N6X1VA27m3yGfMwYtXnU0DTxtPrXtVqeP60preez21ZKG6OqYXdTWk/VsLspradq2N2U1lM17G5K66kadjel9VQNu5vSeqqG3U1pPVXD7qa0nqphd1NaT9Wwuymtp2rY3ZTWUzXsbvIZ8jFj1OZRQ9MaT5WzerLrfc77e12DWu7zvajqxrs7TWpqee6WRyl29t7Hanltg8ZxVE91n+KHBtS0P1//e/tnjFH/PnJ9mDFNTa+/wVP17L2Ho7Dt1vvePxuOY73H7LZjbe+2HfNeG6X/gqCh6bx/7FnbrXeMpp77B51rax1NDRdIo8ax2aimzceju+bHd/lW0yjT3mvl9phzvXYc467rR73/R12vjbzOHnUeHTZG1XP1HDOL88zYi8jrPR5vk5n70d32KH5u9XttlJnXbCvPbX/tdlt63O67hmy5PujZZv6qHQAAAABTmHgCAAAAYAoTTwAAAABMYeIJAAAAgCm6FxevF8Hau5p6tXjf/WLBMxchbfH1MVo9qmnj2LZ42bj9cdzz/dwxattHWh6oaBr0VxnG/UGAee/A1dvtoWKB+K7tOt2c99qovwgyc1HQX57++N9fN41Z8PPucRvGaP7rb7HvD4LUf2jhcc/Uv0jT0PQ3HI/umpef+x9b+V775Ccv/094P84xap8dugeHnUfrZ+5ZpHz265q4TQZoG8dx77W041GrtGuE1dutfLambbmy6boA+7pjlt94AgAAAGAKE08AAAAATGHiCQAAAIAputd46nX9XmfG+iGXpoVJLd9zLcdo87CdRcCopKZ9ZOLrr7bJ1LU3OvR8P3r2S2jalxeOY1rPcWQ2/a56X5frcF10N7f83Lnu/d/0viqar+vMrD6vrTxm9a6os/7cf17+N++cNcr+48PPXQuoRcbaZL9L62lU7qNzrrP7j30tYzvyvdaxLTev8bP+WmT1Nvmz3cfjUdtt9rm2q3PzuG3/TFdeSP2lx/sv8htPAAAAAExh4gkAAACAKUw8AQAAADCFiScAAAAAppi6uHj/An99i361Pd+oRQfHWD1GLZqaqsXbOhZrS3z9acYtgjduv96+MN9FWs9n0jvLukvzyAV4r4tylxULh6x/+1zGqHhdGX9I4/tattn64/rjn0sb/ZYxyljsOm3k5hl1fJ673fK3R114vXXlvr36un/YyunFQ4957Ou+vv5Yk/VZrLJ7jIadI8pFq2d+zm4x73Pd7uvspu0Wdo24csz8xhMAAAAAU5h4AgAAAGAKE08AAAAATDF4jae938etvzGasEbC79J69q4j0fLc9VdP1zbfdRZRd7ecRXjH12hHbZ/y+8OdX+vNWHvk/4b1tGzX1ocqf/KHjttQ2cej1c5iP2paHWPpa9l87g88Rt47L/8rHnj5/vf4+drO0XPWRlp97m96reU+8vj6YJyO1z/oWuTXj2Wd19J6jiPzPNJj5uvofa9Va+Ossnpf6x3/rs8rvY/daea59u480nLMHmjYditsXfN30HP7jScAAAAApjDxBAAAAMAUJp4AAAAAmMLEEwAAAABTfGNx8ZmLJ/api3Z2Bo7R1EUvvy6t5zgGNo16mJ88RoOk9RzH8cn239cZOUZhx8jEMWopWtsdOEZx2+1xT314mPk6+h57VlLeNvtO09Mf/vcdWdcinz/Wxm2Z1nPk7dstPaube5+vXuD7+5p6Fu9rafvRceQ1jTpmj5Q2RqNe66hX5TeeAAAAAJjCxBMAAAAAUzRNPJ3nObvjy8+f1pTW89ltK6WNUdWwuymtp2rY3ZTWUzXsbkrrqRp2N6X1VA27m9J6qobdTWk9VcPuprSeqmF3U1pP1bC7Ka2natjdlNZTNexuSuupGnY3+Qz5mDFq86ihaeLpdrsNielVPX9aU1rPZ7etlDZGVcPuprSeqmF3U1pP1bC7Ka2natjdlNZTNexuSuupGnY3pfVUDbub0nqqht1NaT1Vw+6mtJ6qYXdTWk/VsLspradq2N3kM+RjxqjNo4ans2F67OPj43h/fz9eXl6WLpp1nudxu92O19fX4/n5v3NkaU1pPYlNu3oSm9J6EpvSehKb0noSm9J6EpvSehKb0noSm9J6EpvSehKb0noSm9J6EpvSehKbfIbs70lsSty3r5omngAAAADgqywuDgAAAMAUJp4AAAAAmMLEEwAAAABTmHgCAAAAYAoTTwAAAABMYeIJAAAAgClMPAEAAAAwxb8TzLcJ8wRpLAAAAABJRU5ErkJggg==",
-      "text/plain": [
-       "<Figure size 1500x500 with 32 Axes>"
-      ]
-     },
-     "metadata": {},
-     "output_type": "display_data"
-    },
-    {
-     "data": {
-      "image/png": "iVBORw0KGgoAAAANSUhEUgAABJ4AAAA4CAYAAAC8GTIKAAAAOXRFWHRTb2Z0d2FyZQBNYXRwbG90bGliIHZlcnNpb24zLjcuMiwgaHR0cHM6Ly9tYXRwbG90bGliLm9yZy8pXeV/AAAACXBIWXMAAA9hAAAPYQGoP6dpAAAHLklEQVR4nO3dQXLsJhQFUOzK1Bvw/nfmKm+g51YGySD/G/Sh0RM855yqTBS1+uqJpjHpwMtxHEcBAAAAgIu9rg4AAAAAwM9k4gkAAACAECaeAAAAAAhh4gkAAACAECaeAAAAAAhh4gkAAACAECaeAAAAAAhh4gkAAACAEH/1nPT19VU+Pz/L29tbeXl5ic70R8dxlMfjUd7f38vr669zZ5mylpIrr6zP0w7i/JSspeTKK+vztIM4PyVrKbnyyvq8TFlLyZVX1jiZ8soaJ1NeWWP8aSzz+8l/9PHxcZRStvvn4+MjddZseWXVDmTVDmTVDmTVDmT9f2fNlldWeWWVV9b7s/6u63+1e3t76zntdrVcmbKeHV8te20zZT07vlr22mbKenZ8tey1zZT17Phq2WubKevZ8dWy11bWa2TKK2ucTHlljZMpr6wxenJ1TTzt8DOumlquTFnPjq+WvbaZsp4dXy17bTNlPTu+WvbaZsp6dny17LXNlPXs+GrZayvrNTLllTVOpryyxsmUV9YYPbksLg4AAABAiK7FxVuOxvHafNdxfD+7NjNWO6917pBm2Na/+Hbi90tGZf3n6hdc4/crNv6r6ux1R+pQO7X7GZQym3Yka+vcyovrh7tTtXVnaMcY8D+q7XR/ULvkHu2g10sr2WxXm6gdjPXhs8/g5u+Fo1LvgdfPfo/NttlbxwcB37dtF7SDgcFXxHMYEpF1h/6gOpbpO61x6pCh51r7L+ZDbX6+zc5+L9zZH0SMu8LGB42ovX39vf3s2edhop+qfNf9e9FJ/Zlqz7f3b+FS4tps9fnWztu5P6gmWP93Y/2tVve1c2PEke/lZ9usXzwBAAAAEMLEEwAAAAAhTDwBAAAAEMLEEwAAAAAhTDwBAAAAEGJqV7v2Su1X7N5zrdYOD/Wdne7c4WbU87Xd4anUnsOuz6B/xf64z8HYrgGd2+yo7WB/0HvRRtZLdrlsXXrm2uv779XtYN4un6++3Ulq7Ttix8RSxtpmVIZ5EZ+vCzR33+zLe83Ou50GsqbqD6r3NbKj0VzW+We4S9+1n4hxV1jLbHy+psYygdqpns8bMp47dePzDdC/v+Ie/cGuefv7ifVZaxn6/x6/ll88AQAAABDCxBMAAAAAIUw8AQAAABDCxBMAAAAAIaYWF59VW1B01wXxaguB3bk+55nehVmbtd3kPv7rGFhO7pL3622LN9eq9WxvXRx20szCwXffZvdnaZP6Z8q7ZdaR9zrW9wcjqn3ajbWdXVJ5j/HB9wy176aNm0HVSJ98b9+xx2K2OfzgWlXb3H1j8Plx18izCRvVPv/SwM/87EYSO4xl+mu7PuuW464T2fJ+U91r4Af31U/wiycAAAAAQph4AgAAACCEiScAAAAAQph4AgAAACDEbYuLzy/KN7eQ2NhCZBELCMZZXdsR3VlbC8xNLig31g6qq8RNvf9PFrPYX8xnbNuFCRuy5a3Z8R5eRvrE/eJvbaS267/D+l+frRn01nZ20d842Sq+Wv569W8ts0ObXf33QsDzDhp/n6n1U+v7pNm/F9bbs65tW44TBzIdtU0QNu2TV9XaL54AAAAACGHiCQAAAIAQJp4AAAAACGHiCQAAAIAQQYuL77dwWXtJ0v2ynsuTd8cF7EYy1ddd2+OeqvdRCVy/hcaCcpPrzEU87+aifBtmjRSSt7Gw4Pwyza0rZKr5nlmPgWV3q6/fot3vkOFXmfquc9/vo9pmErWDse/smOLWMuw7PpjIEDQ2+OcSeb4XMmXdo0+/z533O9T3VNpMbaHpHdTb9x5Zq31tdbOXPdvB7OvjFvyeuIeLM/nFEwAAAAAhTDwBAAAAEMLEEwAAAAAhTDwBAAAAEMLEEwAAAAAhJne1C92e5VLtpLvew665votbhf96mbKWEpQ3qASZapspaynJ8jaj7ngPO2ZqG0m7vs2sfv9+62s1qj9v9cxb73fuve6Mmqsd5BkbnF97w5onypqrzY7lXX1vs+/f3h3xekNZ618KV0XpizD9bDet7XLXZ736in7xBAAAAEAIE08AAAAAhDDxBAAAAECIromn4ziiczyllitT1rPjq2WvbaasZ8dXy17bTFnPjq+WvbaZsp4dXy17bTNlPTu+WvbaynqNTHlljZMpr6xxMuWVNUZPrq6Jp8fjMR0mQi1Xpqxnx1fLXttMWc+Or5a9tpmynh1fLXttM2U9O75a9tpmynp2fLXstZX1GpnyyhonU15Z42TKK2uMnlwvR8f01NfXV/n8/Cxvb29brO5+HEd5PB7l/f29vL7+OneWKWspufLK+jztIM5PyVpKrryyPk87iPNTspaSK6+sz8uUtZRceWWNkymvrHEy5ZU1xp/GMv/VNfEEAAAAAKMsLg4AAABACBNPAAAAAIQw8QQAAABACBNPAAAAAIQw8QQAAABACBNPAAAAAIQw8QQAAABAiL8Bn9q9Ms7i5kwAAAAASUVORK5CYII=",
-      "text/plain": [
-       "<Figure size 1500x500 with 27 Axes>"
-      ]
-     },
-     "metadata": {},
-     "output_type": "display_data"
-    }
-   ],
+   "execution_count": null,
+   "metadata": {},
+   "outputs": [],
    "source": [
     "plot_dataset_mazes(dataset)\n",
     "plot_dataset_mazes(dataset_filtered)\n"
@@ -294,26 +136,9 @@
   },
   {
    "cell_type": "code",
-   "execution_count": 9,
-   "metadata": {},
-   "outputs": [
-    {
-     "name": "stdout",
-     "output_type": "stream",
-     "text": [
-      "[\n",
-      "  {\n",
-      "    \"name\": \"path_length\",\n",
-      "    \"args\": [],\n",
-      "    \"kwargs\": {\n",
-      "      \"min_length\": 3\n",
-      "    }\n",
-      "  }\n",
-      "]\n",
-      "MazeDataset._FILTER_NAMESPACE = <class 'maze_dataset.dataset.maze_dataset.MazeDatasetFilters'>\n"
-     ]
-    }
-   ],
+   "execution_count": null,
+   "metadata": {},
+   "outputs": [],
    "source": [
     "print(json.dumps(dataset_filtered.cfg.serialize()[\"applied_filters\"], indent=2))\n",
     "print(f\"{MazeDataset._FILTER_NAMESPACE = }\")"
@@ -321,42 +146,9 @@
   },
   {
    "cell_type": "code",
-   "execution_count": 10,
-   "metadata": {},
-   "outputs": [
-    {
-     "name": "stdout",
-     "output_type": "stream",
-     "text": [
-      "generating dataset...\n"
-     ]
-    },
-    {
-     "name": "stderr",
-     "output_type": "stream",
-     "text": [
-<<<<<<< HEAD
-      "generating & solving mazes: 100%|██████████| 27/27 [00:00<00:00, 692.33maze/s]"
-=======
-      "generating & solving mazes: 100%|██████████| 27/27 [00:00<00:00, 587.07maze/s]"
->>>>>>> 5452d135
-     ]
-    },
-    {
-     "name": "stdout",
-     "output_type": "stream",
-     "text": [
-      "Got dataset test with 24 items. output.cfg.to_fname() = 'test-g3-n24-a_dfs-h71523'\n"
-     ]
-    },
-    {
-     "name": "stderr",
-     "output_type": "stream",
-     "text": [
-      "\n"
-     ]
-    }
-   ],
+   "execution_count": null,
+   "metadata": {},
+   "outputs": [],
    "source": [
     "dataset_filtered_from_scratch: MazeDataset = MazeDataset.from_config(\n",
     "\tdataset_filtered.cfg,\n",
@@ -373,44 +165,9 @@
   },
   {
    "cell_type": "code",
-   "execution_count": 11,
-   "metadata": {},
-   "outputs": [
-    {
-     "data": {
-      "text/plain": [
-       "(<Figure size 1500x500 with 20 Axes>,\n",
-       " array([<Axes: >, <Axes: >, <Axes: >, <Axes: >, <Axes: >, <Axes: >,\n",
-       "        <Axes: >, <Axes: >, <Axes: >, <Axes: >, <Axes: >, <Axes: >,\n",
-       "        <Axes: >, <Axes: >, <Axes: >, <Axes: >, <Axes: >, <Axes: >,\n",
-       "        <Axes: >, <Axes: >], dtype=object))"
-      ]
-     },
-     "execution_count": 11,
-     "metadata": {},
-     "output_type": "execute_result"
-    },
-    {
-     "data": {
-      "image/png": "iVBORw0KGgoAAAANSUhEUgAABJ4AAAA8CAYAAAAniHAcAAAAOXRFWHRTb2Z0d2FyZQBNYXRwbG90bGliIHZlcnNpb24zLjcuMiwgaHR0cHM6Ly9tYXRwbG90bGliLm9yZy8pXeV/AAAACXBIWXMAAA9hAAAPYQGoP6dpAAAG2UlEQVR4nO3dTW7jOBAG0HIwW18g979ZgFzA+2gW84OZiZgWE5ZU5XkP8CatluozKVEmbPG2bdsWAAAAALDYy9UFAAAAAPCcTDwBAAAAkMLEEwAAAAApTDwBAAAAkMLEEwAAAAApTDwBAAAAkMLEEwAAAAApfjuy0cfHR7y/v8f9fo/b7ZZd07ds2xaPxyNeX1/j5eXzfFr1DL+qP6J/hur1R8hQRfcM3euPkKGK7hmMbTXIUEP3DN3rj5Chiu4ZjG01yHC9I+fCPzf+pbe3ty0iWrze3t5aZxjV/wwZutQvQ51X9wzd65ehzqt7BmNbjZcMNV7dM3SvX4Y6r+4ZjG01XjJc//rqXPjLoZ/a3e/3I5uVMKq1S4av6uyeoUv9ETJU0T1D9/ojZKiiewZjWw0y1NA9Q/f6I2SoonsGY1sNMlzvSJ2HJp4qfq1rZFRrlwxf1dk9Q5f6I2SoonuG7vVHyFBF9wzGthpkqKF7hu71R8hQRfcMxrYaZLjekTo9XBwAAACAFCaeAAAAAEhh4gkAAACAFL/9dAfb4O+jX/lt2+f/MfpN4N62X23/bcMQo3/Y3Xh/12dlGIZYsefBb05XHmP2fdrbfKq9ItYmmM8w2n6wk/0/H9/DIVM1xbCsSdrhX5Zcj0a7rtmPZtxG1a4eFrr3o/jO+LOi3S4e27bPx98m97FyfF5xLlx+j5R4fzF21n3eYPPEdvu2zAwnXJPW3Ocd3/SLzb9tul/sZLtNn0/17pGuviZl3quedZ806gYz49WV7TA+5xaMFzvj+J87X2yu1r2+MTPfEXHeuTDsG3vbnnhN8o0nAAAAAFKYeAIAAAAghYknAAAAAFKYeAIAAAAghYknAAAAAFL8eFW78ZPQlz96Ps1oBYHh6kmXrPDyXT9vh4otuddm3dprbmWDc86z+dUWJpad0Q4HjzB7PZrZ+aD+5atgjQ6z4jg1x5xq/Widqufz8VVvRudO5uqLfx97ss+fUdM6mefzYsNVQY9nWL9a4KTJDO2vSbt5RyuOVb1H2t3L4O+dzv1rZd6rntbjB+fzknu9E4yr/Hn9qffBh1zcNxLNJVt/TfKNJwAAAABSmHgCAAAAIIWJJwAAAABSmHgCAAAAIIWJJwAAAABS/HhVuxVGq7h0ebL/HwYZikaYWTln2A5Fs/3XdvHqBFP9++L3dFhr1Y48YcVqUVe+DVPnbNH2kuFks8ff6l2TZu21z5XtsGKtrbr3SPt17Y25V1e6wuwYcvn5b5W0BP/D93S3H1/7mWfNvepsW572qeHnuzihIdbcU199jRyZyVYzQ9V7Vd94AgAAACCFiScAAAAAUph4AgAAACCFiScAAAAAUpz+cPE1D35b+xCs+YdqZT687hwV22HGVP2jB6wtfpjafD/aq6vmQ+o6yX1IXv75XPdhi8c9Q4aRTtlus9fuPtHamG2DmmPz3P6eoRvNtMOKh+ye5xlap6LnfV/nluepei5U/NyW2GdO+tyzf4j9Y9S8Tq743FZT1XbwjScAAAAAUph4AgAAACCFiScAAAAAUph4AgAAACCFiScAAAAAUiSuatfnye/jdWH6ZBjrneHqp+/PmK11f8GBmnmH2XZCDNeI2M5ZSSuzz9xOWA2sU58fSc0wWKlj/Tpe3VbtmdEnwza5ptLuPkqeUxVr2tf9mvq1/Wy7/a5kP4qY6Uvz9yn5DTGqqdM90pK6TrpHeoax7Rky1ByXznX1ezB9Pdzpd1ujPhcxOnfOy+AbTwAAAACkMPEEAAAAQAoTTwAAAACkMPEEAAAAQAoTTwAAAACkWLCq3WlLj6QZJ+iUrVOtn52xcko2GX6187xd/+swzduhe/0Rz5Fh3F87ZetU677ZBPX6XrV65tV7T79jLsPu1pe/Dz8//pUR/o/9qMqujx2nUfs8QYbu58Ns/RXzrqhpvMLiOaYz7A9uK0o5xDeeAAAAAEhh4gkAAACAFCaeAAAAAEhh4gkAAACAFIcmnrZty65jmVGtXTJ8VWf3DF3qj5Chiu4ZutcfIUMV3TMY22qQoYbuGbrXHyFDFd0zGNtqkOF6R+o8NPH0eDx+XMxZRrV2yfBVnd0zdKk/QoYqumfoXn+EDFV0z2Bsq0GGGrpn6F5/hAxVdM9gbKtBhusdqfO2HZie+vj4iPf397jf7yWXQ4z4Y5bt8XjE6+trvLx8nk+rnuFX9Uf0z1C9/ggZquieoXv9ETJU0T2Dsa0GGWronqF7/REyVNE9g7GtBhmud+Rc+MuhiScAAAAAmOXh4gAAAACkMPEEAAAAQAoTTwAAAACkMPEEAAAAQAoTTwAAAACkMPEEAAAAQAoTTwAAAACk+B0ydTgWuSgE8wAAAABJRU5ErkJggg==",
-      "text/plain": [
-       "<Figure size 1500x500 with 24 Axes>"
-      ]
-     },
-     "metadata": {},
-     "output_type": "display_data"
-    },
-    {
-     "data": {
-      "image/png": "iVBORw0KGgoAAAANSUhEUgAABJ4AAABECAYAAADA+f+wAAAAOXRFWHRTb2Z0d2FyZQBNYXRwbG90bGliIHZlcnNpb24zLjcuMiwgaHR0cHM6Ly9tYXRwbG90bGliLm9yZy8pXeV/AAAACXBIWXMAAA9hAAAPYQGoP6dpAAAGf0lEQVR4nO3dQW7jOBAF0FLgrS+Q+98sgC/gfTSL6Vl00KY5bJWkEt8DvGIs85OULBccc1nXdQ0AAAAA2NjH0R0AAAAA4JoUngAAAABIofAEAAAAQAqFJwAAAABSKDwBAAAAkELhCQAAAIAUCk8AAAAApLj1/NH393c8Ho+43++xLEt2n1Ks6xrP5zM+Pz/j4+N1va161llyRsj60yw5I2Stxvr9nax1zJIzQtafZskZIWsls+SMkPWnWXJGyFpJb87//vitr6+vNSIu8fj6+poi6yw5ZZ0vp6x1H9avrFUfs+SUdb6cstZ8zJJT1vlyylrz8S7nuq5r17/a3e/3nj8r4V2Wq2SdJWeErD1t1ZjT/vZKrN++9kpmyTpLzghZe9qqMaf97VXMkjNC1p62asxpf3sVPTm6Ck8Vv/b1yrssV8k6S84IWXvaqjGn/e2VWL997ZXMknWWnBGy9rRVY07726uYJWeErD1t1ZjT/vYqenL4cXEAAAAAUig8AQAAAJBC4QkAAACAFApPAAAAAKS4bXKUtdG2tBpbXv9A1bq+Pmb+D3SN5hl9tcaPzGW+7uAYt57X1PoxvbEjdhvtc85Sy0trTn+9tqz/PXP7zuRelQaf1pjvwWNmv88Mr8OG0XV/tffUtsSszfukxtN2Xgub2DvrQdff4fNmdHzGnraJnLnZ/vPBFjLuH854/d373veozzO/XrzRtP19wGFz2mgbP99aL9jIcuSkNp81tg6PvE8avrY0jnnU9dc3ngAAAABIofAEAAAAQAqFJwAAAABSKDwBAAAAkELhCQAAAIAUCk8AAAAApLhtcZDWVpRLe3PCLV7+RLbfTjF9N8qNjW8pedxGwfv3uda6rzino2bK2lZt/Y5t6dt6f8rYxr7X6Do8ss85Ms6dg8Zo2f4akb2F87DBrNNcf0fHp+R9UvOojbarXcvOZ+/z7dAzsXHOtT+n1tJOsn3O8c//2U66Dnc2vh7yrr++8QQAAABACoUnAAAAAFIoPAEAAACQQuEJAAAAgBQKTwAAAACkUHgCAAAAIMXt6A681tiiseBeiKPbXDe3ozxoHFpZztjfd5p5Ki62ARnbsJ916IbPxbMGGu3XWu9cHVHx/M7YNH34un2o131ebZd8vWtZ4hbO/C1z81bzvDrfZ5qc98bRdXLkNSlhbR80qTn38md9v2ipuA7HVLsP8I0nAAAAAFIoPAEAAACQQuEJAAAAgBQKTwAAAACkUHgCAAAAIIXCEwAAAAApblscZHxLvr236zxOztakeVshVusv7+2/deY5z9OaW8O+toyec9cahksZndOa1+2x48+yfEfnNGNb7WPNMuMVmZuId6PQaq12rlb87LbzGm1dfw+6B229l9R8v6i4DrdXbV594wkAAACAFApPAAAAAKRQeAIAAAAghcITAAAAACkUngAAAABIofAEAAAAQIrbFgdpb8R8vq388lwn6+gWjO1dQuuNT3McGmHbw3DMFvd7b6u5tMIk7ybbfO2C63DcdbKujTkd3lT3hFvNvlexz6/NdF167fUYtNZ9c8vu0xrr8/g9yTGT2urv1e6TUvp80H3Sv4ef4/5hlpwRVd/rz+GsYzf8ntBY9+vF1v0Zz3HfeAIAAAAghcITAAAAACkUngAAAABIofAEAAAAQAqFJwAAAABSKDwBAAAAkOK2xUHaO5setj9xkqvl+bOjtiA+wu5ZDxramea0PcZXG4er5fmz0ZQ1133FPo+pOT8jxnK2L2VnHbvt+3XGqPOs3Yjdr0lHDu0s9w+z5Ix5ztXRnBXHJ6PPy0nX/XDWE57jvvEEAAAAQAqFJwAAAABSKDwBAAAAkELhCQAAAIAUCk8AAAAApOgqPK3rmt2P3bzLcpWss+SMkLWnrRpz2t9eifXb117JLFlnyRkha09bNea0v72KWXJGyNrTVo057W+voidHV+Hp+Xz+dWfO4l2Wq2SdJWeErD1t1ZjT/vZKrN++9kpmyTpLzghZe9qqMaf97VXMkjNC1p62asxpf3sVPTmWtaM89f39HY/HI+73eyzLsknn9rauazyfz/j8/IyPj9f1tupZZ8kZIetPs+SMkLUa6/d3stYxS84IWX+aJWeErJXMkjNC1p9myRkhayW9OSM6C08AAAAA8H/5cXEAAAAAUig8AQAAAJBC4QkAAACAFApPAAAAAKRQeAIAAAAghcITAAAAACkUngAAAABI8Q+NxIGcgGqqNgAAAABJRU5ErkJggg==",
-      "text/plain": [
-       "<Figure size 1500x500 with 20 Axes>"
-      ]
-     },
-     "metadata": {},
-     "output_type": "display_data"
-    }
-   ],
+   "execution_count": null,
+   "metadata": {},
+   "outputs": [],
    "source": [
     "plot_dataset_mazes(dataset_filtered_from_scratch)\n",
     "dataset_filtered_nodupe = dataset_filtered_from_scratch.filter_by.remove_duplicates()\n",
@@ -419,42 +176,9 @@
   },
   {
    "cell_type": "code",
-   "execution_count": 12,
-   "metadata": {},
-   "outputs": [
-    {
-     "data": {
-      "text/plain": [
-       "(<Figure size 1500x500 with 7 Axes>,\n",
-       " array([<Axes: >, <Axes: >, <Axes: >, <Axes: >, <Axes: >, <Axes: >,\n",
-       "        <Axes: >], dtype=object))"
-      ]
-     },
-     "execution_count": 12,
-     "metadata": {},
-     "output_type": "execute_result"
-    },
-    {
-     "data": {
-      "image/png": "iVBORw0KGgoAAAANSUhEUgAABJ4AAAAyCAYAAAAdghFsAAAAOXRFWHRTb2Z0d2FyZQBNYXRwbG90bGliIHZlcnNpb24zLjcuMiwgaHR0cHM6Ly9tYXRwbG90bGliLm9yZy8pXeV/AAAACXBIWXMAAA9hAAAPYQGoP6dpAAAH/0lEQVR4nO3dzU7jyhqGUYP2lBvg/u8MiRvIHO9BS+f0dj46RVE/b6O1pB50FJInZcd2SqR4Os/zPAAAAABgsOfdAQAAAAD8TCaeAAAAAJjCxBMAAAAAU5h4AgAAAGAKE08AAAAATGHiCQAAAIApTDwBAAAAMIWJJwAAAACm+KflTh8fH8f7+/vx8vJyPD09zW76n/M8j9vtdry+vh7Pz/+dI0trSutJbNrVk9iU1pPYlNaT2JTWk9iU1pPYlNaT2JTWk9iU1pPYlNaT2JTWk9iU1pPYlNaT2OQzZH9PYlPivl3d8aG3t7fzOI5t/97e3uKb0noSm3b3JDal9SQ2pfUkNqX1JDal9SQ2pfUkNqX1JDal9SQ2pfUkNqX1JDal9SQ2pfUkNvkMaYxmjtPvmr5q9/Ly0nK3aarnT2tK6/nstpXSxqhq2N2U1lM17G5K66kadjel9VQNu5vSeqqG3U1pPVXD7qa0nqphd1NaT9Wwuymtp2rY3ZTWUzXsbkrrqRp2N6X1VA27m3yGfMwYtXnU0DTxtPrXtVqeP60preez21ZKG6OqYXdTWk/VsLspradq2N2U1lM17G5K66kadjel9VQNu5vSeqqG3U1pPVXD7qa0nqphd1NaT9Wwuymtp2rY3ZTWUzXsbvIZ8jFj1OZRQ9MaT5WzerLrfc77e12DWu7zvajqxrs7TWpqee6WRyl29t7Hanltg8ZxVE91n+KHBtS0P1//e/tnjFH/PnJ9mDFNTa+/wVP17L2Ho7Dt1vvePxuOY73H7LZjbe+2HfNeG6X/gqCh6bx/7FnbrXeMpp77B51rax1NDRdIo8ax2aimzceju+bHd/lW0yjT3mvl9phzvXYc467rR73/R12vjbzOHnUeHTZG1XP1HDOL88zYi8jrPR5vk5n70d32KH5u9XttlJnXbCvPbX/tdlt63O67hmy5PujZZv6qHQAAAABTmHgCAAAAYAoTTwAAAABMYeIJAAAAgCm6FxevF8Hau5p6tXjf/WLBMxchbfH1MVo9qmnj2LZ42bj9cdzz/dwxattHWh6oaBr0VxnG/UGAee/A1dvtoWKB+K7tOt2c99qovwgyc1HQX57++N9fN41Z8PPucRvGaP7rb7HvD4LUf2jhcc/Uv0jT0PQ3HI/umpef+x9b+V775Ccv/094P84xap8dugeHnUfrZ+5ZpHz265q4TQZoG8dx77W041GrtGuE1dutfLambbmy6boA+7pjlt94AgAAAGAKE08AAAAATGHiCQAAAIAputd46nX9XmfG+iGXpoVJLd9zLcdo87CdRcCopKZ9ZOLrr7bJ1LU3OvR8P3r2S2jalxeOY1rPcWQ2/a56X5frcF10N7f83Lnu/d/0viqar+vMrD6vrTxm9a6os/7cf17+N++cNcr+48PPXQuoRcbaZL9L62lU7qNzrrP7j30tYzvyvdaxLTev8bP+WmT1Nvmz3cfjUdtt9rm2q3PzuG3/TFdeSP2lx/sv8htPAAAAAExh4gkAAACAKUw8AQAAADCFiScAAAAAppi6uHj/An99i361Pd+oRQfHWD1GLZqaqsXbOhZrS3z9acYtgjduv96+MN9FWs9n0jvLukvzyAV4r4tylxULh6x/+1zGqHhdGX9I4/tattn64/rjn0sb/ZYxyljsOm3k5hl1fJ673fK3R114vXXlvr36un/YyunFQ4957Ou+vv5Yk/VZrLJ7jIadI8pFq2d+zm4x73Pd7uvspu0Wdo24csz8xhMAAAAAU5h4AgAAAGAKE08AAAAATDF4jae938etvzGasEbC79J69q4j0fLc9VdP1zbfdRZRd7ecRXjH12hHbZ/y+8OdX+vNWHvk/4b1tGzX1ocqf/KHjttQ2cej1c5iP2paHWPpa9l87g88Rt47L/8rHnj5/vf4+drO0XPWRlp97m96reU+8vj6YJyO1z/oWuTXj2Wd19J6jiPzPNJj5uvofa9Va+Ossnpf6x3/rs8rvY/daea59u480nLMHmjYditsXfN30HP7jScAAAAApjDxBAAAAMAUJp4AAAAAmMLEEwAAAABTfGNx8ZmLJ/api3Z2Bo7R1EUvvy6t5zgGNo16mJ88RoOk9RzH8cn239cZOUZhx8jEMWopWtsdOEZx2+1xT314mPk6+h57VlLeNvtO09Mf/vcdWdcinz/Wxm2Z1nPk7dstPaube5+vXuD7+5p6Fu9rafvRceQ1jTpmj5Q2RqNe66hX5TeeAAAAAJjCxBMAAAAAUzRNPJ3nObvjy8+f1pTW89ltK6WNUdWwuymtp2rY3ZTWUzXsbkrrqRp2N6X1VA27m9J6qobdTWk9VcPuprSeqmF3U1pP1bC7Ka2natjdlNZTNexuSuupGnY3+Qz5mDFq86ihaeLpdrsNielVPX9aU1rPZ7etlDZGVcPuprSeqmF3U1pP1bC7Ka2natjdlNZTNexuSuupGnY3pfVUDbub0nqqht1NaT1Vw+6mtJ6qYXdTWk/VsLspradq2N3kM+RjxqjNo4ans2F67OPj43h/fz9eXl6WLpp1nudxu92O19fX4/n5v3NkaU1pPYlNu3oSm9J6EpvSehKb0noSm9J6EpvSehKb0noSm9J6EpvSehKb0noSm9J6EpvSehKbfIbs70lsSty3r5omngAAAADgqywuDgAAAMAUJp4AAAAAmMLEEwAAAABTmHgCAAAAYAoTTwAAAABMYeIJAAAAgClMPAEAAAAwxb8TzLcJ8wRpLAAAAABJRU5ErkJggg==",
-      "text/plain": [
-       "<Figure size 1500x500 with 32 Axes>"
-      ]
-     },
-     "metadata": {},
-     "output_type": "display_data"
-    },
-    {
-     "data": {
-      "image/png": "iVBORw0KGgoAAAANSUhEUgAABJ4AAAChCAYAAACGcHWBAAAAOXRFWHRTb2Z0d2FyZQBNYXRwbG90bGliIHZlcnNpb24zLjcuMiwgaHR0cHM6Ly9tYXRwbG90bGliLm9yZy8pXeV/AAAACXBIWXMAAA9hAAAPYQGoP6dpAAAG3UlEQVR4nO3cQW4aSxSF4SqLKRtA9v4XZokNMKfeICPnRQLDPU1f+/vGUXfhHNroF8lca60BAAAAAMXeXn0AAAAAAH4m4QkAAACACOEJAAAAgAjhCQAAAIAI4QkAAACACOEJAAAAgAjhCQAAAICIwz1/6Hq9jvP5PI7H45hzps/ED7HWGpfLZZxOp/H2lm+cdsoj7JQO7JQO7JQOtt7pGLbK99kpXdy71bvC0/l8Hh8fH2WH43f5/Pwc7+/v8fvYKc+wUzqwUzqwUzrYaqdj2CqPs1O6uLXVu/Lp8XgsOxC/z1b7sVOeYad0YKd0YKd0sOV+bJVH2Sld3NrPXeHJV+14xlb7sVOeYad0YKd0YKd0sOV+bJVH2Sld3NqP/1wcAAAAgAjhCQAAAIAI4QkAAACACOEJAAAAgAjhCQAAAIAI4QkAAACACOEJAAAAgAjhCQAAAIAI4QkAAACACOEJAAAAgAjhCQAAAIAI4QkAAACACOEJAAAAgAjhCQAAAIAI4QkAAACACOEJAAAAgAjhCQAAAICIw6tuvNYqv+acs/R6iTOWKn69Y4xRf8Xe7LSAncbtfgMBHd5H1WfsrsPPuPqMez/fGHb6f/t/nq7i34LVC7DTbXT4OVefcDZ4f/qU+pWd7tX2O/WNJwAAAAAihCcAAAAAIoQnAAAAACKEJwAAAAAihCcAAAAAIoQnAAAAACKEJwAAAAAihCcAAAAAIoQnAAAAACKEJwAAAAAihCcAAAAAIoQnAAAAACKEJwAAAAAihCcAAAAAIoQnAAAAACKEJwAAAAAihCcAAAAAIoQnAAAAACKEJwAAAAAihCcAAAAAIg6vPsCezTlffYQbVuCae3/N/M1O2f8GxlgrsQOADmqf0ft/4sMf9VutvqLPJtjpVnzjCQAAAIAI4QkAAACACOEJAAAAgAjhCQAAAIAI4QkAAACACOEJAAAAgAjhCQAAAIAI4QkAAACACOEJAAAAgAjhCQAAAIAI4QkAAACACOEJAAAAgAjhCQAAAIAI4QkAAACACOEJAAAAgAjhCQAAAIAI4QkAAACACOEJAAAAgAjhCQAAAICIw6sPUGmtVXq9OWbp9aovR0/VO602p6F2k1jU3lew++c9PZU//4p3aqZN7fv3/v6f+GzFZ1Q6sNOefOMJAAAAgAjhCQAAAIAI4QkAAACACOEJAAAAgAjhCQAAAIAI4QkAAACACOEJAAAAgAjhCQAAAIAI4QkAAACACOEJAAAAgAjhCQAAAIAI4QkAAACACOEJAAAAgAjhCQAAAIAI4QkAAACACOEJAAAAgAjhCQAAAIAI4QkAAACACOEJAAAAgIjDq24853zVrb9hFV+vw2smrcf26WSWP6v+XLX0arvf/f5/huTV/41VXzGxU77q8L61AzKqf1evZavU2/9nSv7FN54AAAAAiBCeAAAAAIgQngAAAACIEJ4AAAAAiBCeAAAAAIgQngAAAACIEJ4AAAAAiBCeAAAAAIgQngAAAACIEJ4AAAAAiBCeAAAAAIgQngAAAACIEJ4AAAAAiBCeAAAAAIgQngAAAACIEJ4AAAAAiBCeAAAAAIgQngAAAACIEJ4AAAAAiDi86sZrrVfd+m5zVl9x/6+Zr+YoH8GwA3qwU2p5ntJBi8+nxe+l5X1ESP1z31apf06X73Ta6b/4xhMAAAAAEcITAAAAABHCEwAAAAARwhMAAAAAEcITAAAAABHCEwAAAAARwhMAAAAAEcITAAAAABHCEwAAAAARwhMAAAAAEcITAAAAABHCEwAAAAARwhMAAAAAEcITAAAAABHCEwAAAAARwhMAAAAAEcITAAAAABHCEwAAAAARwhMAAAAAEcITAAAAABGHV914zvmqW8P9IjO1farZFA14ntLAb/x8Or2PWmqx1fIjNnjNfNFip+V+42u+zTeeAAAAAIgQngAAAACIEJ4AAAAAiBCeAAAAAIgQngAAAACIEJ4AAAAAiBCeAAAAAIgQngAAAACIEJ4AAAAAiBCeAAAAAIgQngAAAACIEJ4AAAAAiBCeAAAAAIgQngAAAACIEJ4AAAAAiBCeAAAAAIgQngAAAACIEJ4AAAAAiLgrPK210ufgB9tqP3bKM+yUDuyUDuyUDrbcj63yKDuli1v7uSs8XS6XksPwO221HzvlGXZKB3ZKB3ZKB1vux1Z5lJ3Sxa39zHVH2rxer+N8Po/j8TjmnGWH42dba43L5TJOp9N4e8v/q0475RF2Sgd2Sgd2Sgdb73QMW+X77JQu7t3qXeEJAAAAAL7Lfy4OAAAAQITwBAAAAECE8AQAAABAhPAEAAAAQITwBAAAAECE8AQAAABAhPAEAAAAQMR/onyPqeNoF/kAAAAASUVORK5CYII=",
-      "text/plain": [
-       "<Figure size 1500x500 with 7 Axes>"
-      ]
-     },
-     "metadata": {},
-     "output_type": "display_data"
-    }
-   ],
+   "execution_count": null,
+   "metadata": {},
+   "outputs": [],
    "source": [
     "dataset_filtered_custom: MazeDataset = dataset.custom_maze_filter(\n",
     "\tlambda m, p: len(m.solution) == p,\n",
@@ -466,50 +190,9 @@
   },
   {
    "cell_type": "code",
-   "execution_count": 13,
-   "metadata": {},
-   "outputs": [
-    {
-     "name": "stdout",
-     "output_type": "stream",
-     "text": [
-      "{\n",
-      "  \"func_name\": {\n",
-      "    \"gen_dfs\": 32\n",
-      "  },\n",
-      "  \"grid_shape\": {\n",
-      "    \"(3, 3)\": 32\n",
-      "  },\n",
-      "  \"start_coord\": {\n",
-      "    \"(0, 1)\": 9,\n",
-      "    \"(1, 0)\": 7,\n",
-      "    \"(1, 1)\": 6,\n",
-      "    \"(0, 0)\": 10\n",
-      "  },\n",
-      "  \"n_accessible_cells\": {\n",
-      "    \"9\": 32\n",
-      "  },\n",
-      "  \"max_tree_depth\": {\n",
-      "    \"18\": 32\n",
-      "  },\n",
-      "  \"fully_connected\": {\n",
-      "    \"True\": 32\n",
-      "  },\n",
-      "  \"visited_cells\": {\n",
-      "    \"(0, 1)\": 32,\n",
-      "    \"(1, 2)\": 32,\n",
-      "    \"(2, 1)\": 32,\n",
-      "    \"(0, 0)\": 32,\n",
-      "    \"(1, 1)\": 32,\n",
-      "    \"(2, 0)\": 32,\n",
-      "    \"(0, 2)\": 32,\n",
-      "    \"(2, 2)\": 32,\n",
-      "    \"(1, 0)\": 32\n",
-      "  }\n",
-      "}\n"
-     ]
-    }
-   ],
+   "execution_count": null,
+   "metadata": {},
+   "outputs": [],
    "source": [
     "dataset_with_meta = dataset.filter_by.collect_generation_meta()\n",
     "\n",
@@ -518,54 +201,9 @@
   },
   {
    "cell_type": "code",
-   "execution_count": 14,
-   "metadata": {},
-   "outputs": [
-    {
-     "name": "stdout",
-     "output_type": "stream",
-     "text": [
-      "generating dataset...\n"
-     ]
-    },
-    {
-     "name": "stderr",
-     "output_type": "stream",
-     "text": [
-<<<<<<< HEAD
-      "generating & solving mazes: 100%|██████████| 32/32 [00:00<00:00, 351.75maze/s]"
-=======
-      "generating & solving mazes: 100%|██████████| 32/32 [00:00<00:00, 344.07maze/s]"
->>>>>>> 5452d135
-     ]
-    },
-    {
-     "name": "stdout",
-     "output_type": "stream",
-     "text": [
-<<<<<<< HEAD
-      "saving dataset to ..\\data\\maze_dataset\\test_disconnected-g10-n32-a_dfs-h88406.zanj\n"
-=======
-      "saving dataset to ..\\data\\maze_dataset\\test_disconnected-g10-n32-a_dfs-h88647.zanj\n",
-      "Got dataset test_disconnected with 32 items. output.cfg.to_fname() = 'test_disconnected-g10-n32-a_dfs-h88647'\n"
->>>>>>> 5452d135
-     ]
-    },
-    {
-     "name": "stderr",
-     "output_type": "stream",
-     "text": [
-      "\n"
-     ]
-    },
-    {
-     "name": "stdout",
-     "output_type": "stream",
-     "text": [
-      "Got dataset test_disconnected with 32 items. output.cfg.to_fname() = 'test_disconnected-g10-n32-a_dfs-h88406'\n"
-     ]
-    }
-   ],
+   "execution_count": null,
+   "metadata": {},
+   "outputs": [],
    "source": [
     "dataset_not_fully_connected = MazeDataset.from_config(\n",
     "\tMazeDatasetConfig(\n",
@@ -590,38 +228,16 @@
   },
   {
    "cell_type": "code",
-   "execution_count": 15,
-   "metadata": {},
-   "outputs": [
-    {
-     "data": {
-      "text/plain": [
-       "(<Figure size 1500x500 with 5 Axes>,\n",
-       " array([<Axes: >, <Axes: >, <Axes: >, <Axes: >, <Axes: >], dtype=object))"
-      ]
-     },
-     "execution_count": 15,
-     "metadata": {},
-     "output_type": "execute_result"
-    },
-    {
-     "data": {
-      "image/png": "iVBORw0KGgoAAAANSUhEUgAABJ4AAADcCAYAAAAxzGueAAAAOXRFWHRTb2Z0d2FyZQBNYXRwbG90bGliIHZlcnNpb24zLjcuMiwgaHR0cHM6Ly9tYXRwbG90bGliLm9yZy8pXeV/AAAACXBIWXMAAA9hAAAPYQGoP6dpAAANmUlEQVR4nO3dQW7cSBIFUKZRW13A6L7/wQzoAto7Z9GbFnpshowIZiT53rrwmZVksKgPGh5zznkAAAAAQLJvqxcAAAAAwD0pngAAAAAooXgCAAAAoITiCQAAAIASiicAAAAASiieAAAAACiheAIAAACghOIJAAAAgBKvyId+/vx5vL+/H29vb8cYo3pNsJU55/Hx8XF8//79+PatZ5drhuHXus+w+YVf6z6/x2GG4Xe6z7D5hd+LznCoeHp/fz/+/vvvtMXBHf348eP466+/Vi/j/zLDcK7rDJtfONd1fo/DDENE1xk2vxBzNsOhWvnt7S1tQXBXneek89qgi65z0nVd0EnnOem8Nuii65x0XRd0czYroeLJa4VwrvOcdF4bdNF1TrquCzrpPCed1wZddJ2TruuCbs5mpd8/pAUAAADgFhRPAAAAAJRQPAEAAABQQvEEAAAAQAnFEwAAAAAlFE8AAAAAlHhlB845Tz8T/W8pd86K5j0hK5q3e9ZdRM99R2a4Jiuat3vWHUTO+gh9an9db2XmtybrLrrur+fodVnRvN2z7qDr3prfdVnRvN2zIrzxBAAAAEAJxRMAAAAAJRRPAAAAAJRQPAEAAABQQvEEAAAAQAnFEwAAAAAlFE8AAAAAlFA8AQAAAFDilR04xpAlqzSva9aTRPdtzpmWlanrNdQ1Kzuva9YtBGbu2Hx+jyPwHY/Y2iLfMZqVyfw+V9f9lbUuKzuva9YddN1bWeuysvO6ZkV44wkAAACAEoonAAAAAEoongAAAAAooXgCAAAAoITiCQAAAIASiicAAAAASiieAAAAACiheAIAAACghOIJAAAAgBKv7MA55+lnxhi3z4rmPSErmrd7FrXM8LqsaN7uWdSJXo8R4wiez4tPu/ldm3UXXffXb/C6rGje7ll30HVvze+6rGje7lkR3ngCAAAAoITiCQAAAIASiicAAAAASiieAAAAACiheAIAAACghOIJAAAAgBKKJwAAAABKKJ4AAAAAKPHKDhxjyFqUlSl7XV33rOv+38UTzlXX72iG6STzPM05Y8c8zo/Z9Vo0v8/VdX9lrcvKzuuaxWddz1PXc975O3Zd29Xn0htPAAAAAJRQPAEAAABQQvEEAAAAQAnFEwAAAAAlFE8AAAAAlFA8AQAAAFBC8QQAAABACcUTAAAAACUUTwAAAACUeGUHzjlPPzPGuH1WNC8zK1P2unY+l1fv/Q6i10dE9txluvp7dr63dJ07M7zWintBpq4zZ36/nnUXXff3Cc/RXbOiebtnPUXXZ+gV8xu18/N4NG/3rAhvPAEAAABQQvEEAAAAQAnFEwAAAAAlFE8AAAAAlFA8AQAAAFBC8QQAAABACcUTAAAAACUUTwAAAACUeGUHjjFk8R9d99+5/DMr9i3zmHPOy4959fGy1951bWb4s67XbHTmMo8pqyava9ZddN1fWeuysvO6Zj3F7s/QK3R9tllh5/n1xhMAAAAAJRRPAAAAAJRQPAEAAABQQvEEAAAAQAnFEwAAAAAlFE8AAAAAlFA8AQAAAFBC8QQAAABACcUTAAAAACVe2YFzztPPjDFun/WVvMxjXp2Vecyu5zLzPD7NimstU+b6I9dR5r0l+z7Vde7M8Ge7z1xE1znpmhXN2z3rLrrub9fn6NSsUNJxRL6lGf561lNc/WyZfcyorn+7Zt5XVth5fr3xBAAAAEAJxRMAAAAAJRRPAAAAAJRQPAEAAABQQvEEAAAAQAnFEwAAAAAlFE8AAAAAlFA8AQAAAFBC8QQAAABAiVd24Bjj9lmZMtc157z8mCs84bq4iyfsb3Turpa9913n7gnX2Fes+E2J6HrOn5CVndc16y667u8jso7oPe/8mGaYX4nuWdff4K4679dT/lY4440nAAAAAEoongAAAAAooXgCAAAAoITiCQAAAIASiicAAAAASiieAAAAACiheAIAAACghOIJAAAAgBKv7MA55+lnxhhbZ0VFjhmVvbYzmWvPtvt1cQedr4/LLbg+Vtxbus6dGf6s635cfc6jeU/IiubtnnUXXfd39xmOHS8tygz/QRZfF77OjsA5GHs/28cvs+u/Z2Rtmfeyrh2EN54AAAAAKKF4AgAAAKCE4gkAAACAEoonAAAAAEoongAAAAAooXgCAAAAoITiCQAAAIASiicAAAAASiieAAAAACjxyg4cY7TMWmHn9Wevfc6Zmpdl53O0kn37t+i1vfe9seu93bX4Wde9lbUuKzuva9ZddN3fJ2TFf8+v13XPzPBaufsfy4r+TXf1tdF1Xf84X9sTZskbTwAAAACUUDwBAAAAUELxBAAAAEAJxRMAAAAAJRRPAAAAAJRQPAEAAABQQvEEAAAAQAnFEwAAAAAlXtmBc87Tz4wx0rIyZR/v6vVHPWFdmVnR65X/6nqtrTilXa/vTJn39hVZd9B1b1c8G0TynpAVzds96y667u/uMxw7XuxzK36Ddz6XT5vhK+3+9072b12W9BmPrH/Bubx6fr3xBAAAAEAJxRMAAAAAJRRPAAAAAJRQPAEAAABQQvEEAAAAQAnFEwAAAAAlFE8AAAAAlFA8AQAAAFBC8QQAAABAiVd24BijZdac89LjrRD5jsex5ntm7v8TzuVd9D0PsVk5jsz72flnMme48/2g6+/EHXTdW1nrsrLzumbdRdf97XquctfV93cz0xOui1W67m30mTDiCec8+zt2/dv16mN64wkAAACAEoonAAAAAEoongAAAAAooXgCAAAAoITiCQAAAIASiicAAAAASiieAAAAACiheAIAAACgxCs7cM55+pkxxuVZmSLr2t0TvuNx9L3G7uLq+0FU/JQGjjmDYZtfRl3v7Wb4s657u+JeEMl7QlY0b/esu+i6vyueC3N/96+9jjo/R3e9xu5g95mL2P1esPN95Tj2nl9vPAEAAABQQvEEAAAAQAnFEwAAAAAlFE8AAAAAlFA8AQAAAFBC8QQAAABACcUTAAAAACUUTwAAAACUUDwBAAAAUOKVHTjGkLXInDMtK/s7dl1b13PJf2Weq+j1GDpm00so+9ruOndm+LOueytrXVZ2Xtesu+i6v21/g5vq/BydaedzVGH3mYvoei/ofF/pel1cvRfeeAIAAACghOIJAAAAgBKKJwAAAABKKJ4AAAAAKKF4AgAAAKCE4gkAAACAEoonAAAAAEoongAAAAAooXgCAAAAoMQrO3DOefqZMUZaFl+Xua/Rc5np6mtsxXfsLvMaesL1eBzXry17XV3nzgx/1nVvVzwbRPKekBXN2z3rLrrub9dn8jW/wdfvRWT5ns3W6zq/mbo+90atuLa7XhdXX2PeeAIAAACghOIJAAAAgBKKJwAAAABKKJ4AAAAAKKF4AgAAAKCE4gkAAACAEoonAAAAAEoongAAAAAo8coOHGO0zJpzph0vkvWVvI6i3zGq63Wx8zmq0nXuMnW9hrpmZed1zbqDrnsra11Wdl7XrLvYeU92XvtxHEf00XfN97z275jdz+UqXe+PT8h6yjG7ZkV44wkAAACAEoonAAAAAEoongAAAAAooXgCAAAAoITiCQAAAIASiicAAAAASiieAAAAACiheAIAAACghOIJAAAAgBKv7MA55+lnxhiXZ3V1/g3/McKfzBHf1uC65nngTPyOrrE/F9mTrsfLPO/RvCdkRfN2z7qDrnt7dVY07wlZ0bzds+7i6t/gTJ3Xfvnawg/4ffcswgx/1vX++ITf4Ex+g7+eFeGNJwAAAABKKJ4AAAAAKKF4AgAAAKCE4gkAAACAEoonAAAAAEoongAAAAAooXgCAAAAoITiCQAAAIASr+zAMcbtszLFV3X+yTlnLCmwF5lZ/3ww8pHrz1HX62KlzD2JXEcrzkHXe0vXrOy8rll30HVvZa3Lys7rmnUXV/8GZ3I+/yW8FbEPxp6ngkc0w2W67q2sdVnZeV2zIrzxBAAAAEAJxRMAAAAAJRRPAAAAAJRQPAEAAABQQvEEAAAAQAnFEwAAAAAlFE8AAAAAlFA8AQAAAFBC8QQAAABAiVd24Jzz9DNjjK2zMkXWdRxr1hYRXX+E66KHrnty9XmP5j0hK5q3e9YddN1b87suK5q3e9ZdZD5XXX28q9e+yooZzmSG63TdW7/B67KiebtnRXjjCQAAAIASiicAAAAASiieAAAAACiheAIAAACghOIJAAAAgBKKJwAAAABKKJ4AAAAAKKF4AgAAAKDEKztwjCFLVqmnfM9Vuu6vrHVZ2Xlds+6g697KWpeVndc16y7syT2Y4Wfqurey1mVl53XNivDGEwAAAAAlFE8AAAAAlFA8AQAAAFBC8QQAAABACcUTAAAAACUUTwAAAACUUDwBAAAAUELxBAAAAECJUPE056xeB2yv85x0Xht00XVOuq4LOuk8J53XBl10nZOu64JuzmYlVDx9fHykLAburPOcdF4bdNF1TrquCzrpPCed1wZddJ2TruuCbs5mZcxAjfvz58/j/f39eHt7O8YYaYuDO5hzHh8fH8f379+Pb996/utVMwy/1n2GzS/8Wvf5PQ4zDL/TfYbNL/xedIZDxRMAAAAAfFW/WhkAAACAW1A8AQAAAFBC8QQAAABACcUTAAAAACUUTwAAAACUUDwBAAAAUELxBAAAAECJ/wEK+fjxcXho9gAAAABJRU5ErkJggg==",
-      "text/plain": [
-       "<Figure size 1500x500 with 5 Axes>"
-      ]
-     },
-     "metadata": {},
-     "output_type": "display_data"
-    }
-   ],
+   "execution_count": null,
+   "metadata": {},
+   "outputs": [],
    "source": [
     "plot_dataset_mazes(dataset_not_fully_connected, 5)"
    ]
   },
   {
    "cell_type": "code",
-   "execution_count": 16,
+   "execution_count": null,
    "metadata": {},
    "outputs": [],
    "source": [
@@ -638,43 +254,9 @@
   },
   {
    "cell_type": "code",
-   "execution_count": 17,
-   "metadata": {},
-   "outputs": [
-    {
-     "name": "stdout",
-     "output_type": "stream",
-     "text": [
-      "generating dataset...\n"
-     ]
-    },
-    {
-     "name": "stderr",
-     "output_type": "stream",
-     "text": [
-<<<<<<< HEAD
-      "generating & solving mazes: 100%|██████████| 5/5 [00:00<00:00, 556.20maze/s]"
-=======
-      "generating & solving mazes: 100%|██████████| 5/5 [00:00<00:00, 713.54maze/s]"
->>>>>>> 5452d135
-     ]
-    },
-    {
-     "name": "stdout",
-     "output_type": "stream",
-     "text": [
-      "saving dataset to ..\\data\\maze_dataset\\test_hallway-g5-n5-a_dfs-h99081.zanj\n",
-      "Got dataset test_hallway with 5 items. output.cfg.to_fname() = 'test_hallway-g5-n5-a_dfs-h99081'\n"
-     ]
-    },
-    {
-     "name": "stderr",
-     "output_type": "stream",
-     "text": [
-      "\n"
-     ]
-    }
-   ],
+   "execution_count": null,
+   "metadata": {},
+   "outputs": [],
    "source": [
     "dataset_hallway: MazeDataset = MazeDataset.from_config(\n",
     "\tMazeDatasetConfig(\n",
@@ -694,74 +276,18 @@
   },
   {
    "cell_type": "code",
-   "execution_count": 18,
-   "metadata": {},
-   "outputs": [
-    {
-     "data": {
-      "text/plain": [
-       "(<Figure size 1500x500 with 5 Axes>,\n",
-       " array([<Axes: >, <Axes: >, <Axes: >, <Axes: >, <Axes: >], dtype=object))"
-      ]
-     },
-     "execution_count": 18,
-     "metadata": {},
-     "output_type": "execute_result"
-    },
-    {
-     "data": {
-      "image/png": "iVBORw0KGgoAAAANSUhEUgAABJ4AAADcCAYAAAAxzGueAAAAOXRFWHRTb2Z0d2FyZQBNYXRwbG90bGliIHZlcnNpb24zLjcuMiwgaHR0cHM6Ly9tYXRwbG90bGliLm9yZy8pXeV/AAAACXBIWXMAAA9hAAAPYQGoP6dpAAAKJklEQVR4nO3bQW4bSxIE0CyDW11AsO9/MAO6gPaqWQz+bmxSfyqoEPne2qgOJjtJOtBae+89AAAAAHDYj68OAAAAAMBjUjwBAAAAEKF4AgAAACBC8QQAAABAhOIJAAAAgAjFEwAAAAARiicAAAAAIhRPAAAAAERcbvlHHx8f8/b2Ni8vL7PWSmeCb2XvPe/v7/P6+jo/fnR2uXYY/qx9h+0v/Fn7/s7YYfib9h22v/B3t+7wTcXT29vb/Pr161g4eES/f/+enz9/fnWM/8kOw3WtO2x/4brW/Z2xw3CL1h22v3Cbazt8U6388vJyLBA8quY9ac4GLVr3pDUXNGnek+Zs0KJ1T1pzQZtru3JT8eSxQriueU+as0GL1j1pzQVNmvekORu0aN2T1lzQ5tqu9P0hLQAAAAAPQfEEAAAAQITiCQAAAIAIxRMAAAAAEYonAAAAACIUTwAAAABEKJ4AAAAAiFA8AQAAABCheAIAAAAgQvEEAAAAQITiCQAAAIAIxRMAAAAAEYonAAAAACIUTwAAAABEXO59wb33sbPWWkfOOZWpLc9MX6a2PDPnMj2Lxtm7P68zI2Y6534y08M6NOs1jbO2v5/xyDvclmemL1NbnhnfwZ/ROHf35nVmdIYnngAAAACIUDwBAAAAEKF4AgAAACBC8QQAAABAhOIJAAAAgAjFEwAAAAARiicAAAAAIhRPAAAAAEQongAAAACIUDwBAAAAEKF4AgAAACBC8QQAAABAhOIJAAAAgAjFEwAAAAARiicAAAAAIhRPAAAAAEQongAAAACIUDwBAAAAEHG59wXXWve+5FVtmdryzPRlasvzTBpn35apLc9MX6a2PM+ice6NmR7XqVnvQ+fwWY370papLc9MX6a2PM+ice5tmdryzPRlastzK088AQAAABCheAIAAAAgQvEEAAAAQITiCQAAAIAIxRMAAAAAEYonAAAAACIUTwAAAABEKJ4AAAAAiFA8AQAAABCheAIAAAAgQvEEAAAAQITiCQAAAIAIxRMAAAAAEYonAAAAACIUTwAAAABEKJ4AAAAAiFA8AQAAABBxufcF997HzlprHTnnVKa2PDN9mdryzJzL9DzOzf5h7XP31C6btx3+3hrn7vvlFl2fA3ydxvvTDl9nRvyXz/KrDv6GnkNH2d8zPPEEAAAAQITiCQAAAIAIxRMAAAAAEYonAAAAACIUTwAAAABEKJ4AAAAAiFA8AQAAABCheAIAAAAgQvEEAAAAQITiCQAAAIAIxRMAAAAAEYonAAAAACIUTwAAAABEKJ4AAAAAiFA8AQAAABCheAIAAAAgQvEEAAAAQMTl3hdca937kle1ZWrLM9OXqS0P/9aDvo8HX9Y6dNje+8g5p9jhr9E497ZMbXnOeuTX9hwa78+2TG15ZvoyteXh33jM93DPud+rp35Dt+1LW55beeIJAAAAgAjFEwAAAAARiicAAAAAIhRPAAAAAEQongAAAACIUDwBAAAAEKF4AgAAACBC8QQAAABAhOIJAAAAgAjFEwAAAAARiicAAAAAIhRPAAAAAEQongAAAACIUDwBAAAAEKF4AgAAACBC8QQAAABAhOIJAAAAgIjLvS+49z521lrryDmnMrXlmenMdMSh1zUzc+4kPu/MfbUPvYun7oW6fSnU+Dn3DBrn7jv4BvvQOafiNM7oSTTO/pF3uE3jjOzwV3nM39AntX0WPPv+euIJAAAAgAjFEwAAAAARiicAAAAAIhRPAAAAAEQongAAAACIUDwBAAAAEKF4AgAAACBC8QQAAABAhOIJAAAAgAjFEwAAAAARiicAAAAAIhRPAAAAAEQongAAAACIUDwBAAAAEKF4AgAAACBC8QQAAABAhOIJAAAAgAjFEwAAAAARl3tfcK1170te1ZapLc9MY6Z98Ky219aub15tifr2pY8ZfY3GubdlasszM7MPfeetQ5+WjTN6Fo2zb8x0yqO+tkd9Xf365t6WqPHe3Pvk/zv/f40zuoUnngAAAACIUDwBAAAAEKF4AgAAACBC8QQAAABAhOIJAAAAgAjFEwAAAAARiicAAAAAIhRPAAAAAEQongAAAACIUDwBAAAAEKF4AgAAACBC8QQAAABAhOIJAAAAgAjFEwAAAAARiicAAAAAIhRPAAAAAEQongAAAACIuNz7gnvvY2ettY6ccypTW56Zvkyn8sw+dM7MzMGjnoH78zozuq5xRs+gce7uze/HjL5O5exPRSq8FU7O+wSfc99b49x9B38/33VGnngCAAAAIELxBAAAAECE4gkAAACACMUTAAAAABGKJwAAAAAiFE8AAAAARCieAAAAAIhQPAEAAAAQoXgCAAAAIELxBAAAAECE4gkAAACACMUTAAAAABGKJwAAAAAiFE8AAAAARCieAAAAAIhQPAEAAAAQoXgCAAAAIOJy7wuute59yavaMrXlmenLtGcfO2tN12tr13YvzPRlassz05epLc+zaJx7W6a2PDN9mdryPJPK2a9Tv8nOvLbGGe197nfrCY0zegaNc2/L1JZnpi9TW55beeIJAAAAgAjFEwAAAAARiicAAAAAIhRPAAAAAEQongAAAACIUDwBAAAAEKF4AgAAACBC8QQAAABAhOIJAAAAgAjFEwAAAAARiicAAAAAIhRPAAAAAEQongAAAACIUDwBAAAAEKF4AgAAACBC8QQAAABAhOIJAAAAgIjLvS+49773JYGDTu7wWuvIOacyteWZ6cvUlmfmXKZn0Dh39+Z1ZsQ/Gme/59B76P8Id9N4Hz2Dxrn7frnOjM7wxBMAAAAAEYonAAAAACIUTwAAAABEKJ4AAAAAiFA8AQAAABCheAIAAAAgQvEEAAAAQITiCQAAAIAIxRMAAAAAEYonAAAAACIUTwAAAABEKJ4AAAAAiFA8AQAAABCheAIAAAAgQvEEAAAAQITiCQAAAIAIxRMAAAAAEYonAAAAACIu977gWuvelwQOatzhtkxteWb6MrXleRaNc2/L1JZnpi9TW55n0jj7Y4kKX9ujaryPnkHj3NsyteWZ6cvUludWnngCAAAAIELxBAAAAECE4gkAAACACMUTAAAAABGKJwAAAAAiFE8AAAAARCieAAAAAIhQPAEAAAAQoXgCAAAAIELxBAAAAECE4gkAAACACMUTAAAAABGKJwAAAAAiFE8AAAAARCieAAAAAIhQPAEAAAAQcVPxtPdO54Bvr3lPmrNBi9Y9ac0FTZr3pDkbtGjdk9Zc0ObartxUPL2/vx8JA4+seU+as0GL1j1pzQVNmvekORu0aN2T1lzQ5tqurH1Djfvx8TFvb2/z8vIya61j4eAR7L3n/f19Xl9f58ePzr9etcPwZ+07bH/hz9r3d8YOw9+077D9hb+7dYdvKp4AAAAA4LP6amUAAAAAHoLiCQAAAIAIxRMAAAAAEYonAAAAACIUTwAAAABEKJ4AAAAAiFA8AQAAABDxH5ZxGRa0wJp5AAAAAElFTkSuQmCC",
-      "text/plain": [
-       "<Figure size 1500x500 with 5 Axes>"
-      ]
-     },
-     "metadata": {},
-     "output_type": "display_data"
-    }
-   ],
+   "execution_count": null,
+   "metadata": {},
+   "outputs": [],
    "source": [
     "plot_dataset_mazes(dataset_hallway)"
    ]
   },
   {
    "cell_type": "code",
-   "execution_count": 19,
-   "metadata": {},
-   "outputs": [
-    {
-     "name": "stdout",
-     "output_type": "stream",
-     "text": [
-      "generating dataset...\n"
-     ]
-    },
-    {
-     "name": "stderr",
-     "output_type": "stream",
-     "text": [
-<<<<<<< HEAD
-      "generating & solving mazes: 100%|██████████| 5/5 [00:00<00:00, 333.44maze/s]"
-=======
-      "generating & solving mazes: 100%|██████████| 5/5 [00:00<00:00, 262.71maze/s]"
->>>>>>> 5452d135
-     ]
-    },
-    {
-     "name": "stdout",
-     "output_type": "stream",
-     "text": [
-      "saving dataset to ..\\data\\maze_dataset\\test_perc-g8-n5-a_percolation-h47645.zanj\n",
-      "Got dataset test_perc with 5 items. output.cfg.to_fname() = 'test_perc-g8-n5-a_percolation-h47645'\n"
-     ]
-    },
-    {
-     "name": "stderr",
-     "output_type": "stream",
-     "text": [
-      "\n"
-     ]
-    }
-   ],
+   "execution_count": null,
+   "metadata": {},
+   "outputs": [],
    "source": [
     "dataset_perc: MazeDataset = MazeDataset.from_config(\n",
     "\tMazeDatasetConfig(\n",
@@ -777,74 +303,18 @@
   },
   {
    "cell_type": "code",
-   "execution_count": 20,
-   "metadata": {},
-   "outputs": [
-    {
-     "data": {
-      "text/plain": [
-       "(<Figure size 1500x500 with 5 Axes>,\n",
-       " array([<Axes: >, <Axes: >, <Axes: >, <Axes: >, <Axes: >], dtype=object))"
-      ]
-     },
-     "execution_count": 20,
-     "metadata": {},
-     "output_type": "execute_result"
-    },
-    {
-     "data": {
-      "image/png": "iVBORw0KGgoAAAANSUhEUgAABJ4AAADcCAYAAAAxzGueAAAAOXRFWHRTb2Z0d2FyZQBNYXRwbG90bGliIHZlcnNpb24zLjcuMiwgaHR0cHM6Ly9tYXRwbG90bGliLm9yZy8pXeV/AAAACXBIWXMAAA9hAAAPYQGoP6dpAAAL+UlEQVR4nO3bQW4buxIFUNLQ1Bswkv0vLIA34Ln5R/8BD4jsLj1dq6g+Z6wUSiSLLV905lprDQAAAAC4s5dHNwAAAADAcxI8AQAAABAheAIAAAAgQvAEAAAAQITgCQAAAIAIwRMAAAAAEYInAAAAACIETwAAAABEXI586PPzc7y/v4/X19cx50z3BFtZa42Pj4/x9vY2Xl56ZrlmGK7rPsPmF67rPr9jmGH4SvcZNr/wtaMzfCh4en9/H79//75bc/CM/vz5M379+vXoNv7KDMP3us6w+YXvdZ3fMcwwHNF1hs0vHPPdDB+KlV9fX+/WEDyrznPSuTfoouucdO0LOuk8J517gy66zknXvqCb72blUPDktUL4Xuc56dwbdNF1Trr2BZ10npPOvUEXXeeka1/QzXez0u8/0gIAAADwFARPAAAAAEQIngAAAACIEDwBAAAAECF4AgAAACBC8AQAAABAhOAJAAAAgAjBEwAAAAARl1ThtVbp83POWO20Su9j9Oo/3fuZ1ubZdJrh3c9prX6fGbjFGoXvGp73M89wp7s0befnTNrOa3Pm+R3jXM/gNH9j/HztW+o/E/O7h24z8Ozz640nAAAAACIETwAAAABECJ4AAAAAiBA8AQAAABAheAIAAAAgQvAEAAAAQITgCQAAAIAIwRMAAAAAEYInAAAAACIETwAAAABECJ4AAAAAiLikCs85U6WjtTuqfN+1VrCTvLPtbWc770W6915r06mXMUbhDuq1jufWaS+6PceSz+DquqfXptM5OLsz7UW3OajYuXf21O1uSM/Amf4OfnbeeAIAAAAgQvAEAAAAQITgCQAAAIAIwRMAAAAAEYInAAAAACIETwAAAABECJ4AAAAAiBA8AQAAABAheAIAAAAgQvAEAAAAQMQlVXitVfr8nLNF7Z+o30n1u3arn7Tzvt5DpzlIn6Mz3RF65292vqu5n8o5ONO9+QidZnL334qd1hL+ZuczunPvadbm37zxBAAAAECE4AkAAACACMETAAAAABGCJwAAAAAiBE8AAAAARAieAAAAAIgQPAEAAAAQIXgCAAAAIELwBAAAAECE4AkAAACACMETAAAAABGXVOE5Z6p0XLr3TmtT7WWt1aZ+uvezS57T9Ayk97rTDJ+JdT8uuVadngNns/PvE/NbY70eY/f7x7np4UzP4DOdud3/fnk0bzwBAAAAECF4AgAAACBC8AQAAABAhOAJAAAAgAjBEwAAAAARgicAAAAAIgRPAAAAAEQIngAAAACIEDwBAAAAECF4AgAAACBC8AQAAABAxCVVeK1V+vycs/DZcjfVf7Ct9NrU67Or6gwnVe6HW9Tvq1AjDXU6B8nnyrPptG9ct/M+VefL/NYk16t66qo7kd7rTmcpPcM73xFn1mnfnNHr9P6zvPEEAAAAQITgCQAAAIAIwRMAAAAAEYInAAAAACIETwAAAABECJ4AAAAAiBA8AQAAABAheAIAAAAgQvAEAAAAQITgCQAAAIAIwRMAAAAAEZdU4TlnqvQNar2stWrVG33XfO+1+uwrea6r57QqP5PV/vvcEVWd7jdyOu1zupdk/XTv6Wd8+m7muOg5DT/DOt0nVTv3nuZ+yKmcu27PgU71d+69Wn/H57s3ngAAAACIEDwBAAAAECF4AgAAACBC8AQAAABAhOAJAAAAgAjBEwAAAAARgicAAAAAIgRPAAAAAEQIngAAAACIEDwBAAAAECF4AgAAACDikiq8ip+f5X9x3Fq52reo9jPnDHVyg1XsJdh6t319Np3Oabe9To5kt+9aVem/1d3GYem7odsMVPrvdG+O0W8tOS56loq/5VbwN/oYvZ4FZ5qZTutOzu5neuf+k73vuC7eeAIAAAAgQvAEAAAAQITgCQAAAIAIwRMAAAAAEYInAAAAACIETwAAAABECJ4AAAAAiBA8AQAAABAheAIAAAAgQvAEAAAAQITgCQAAAICIS6rwDP6LtVat8qx3k9Stn5JGrVfXsXpuzq7TOU3vdf275s5Sp3Xvxtocd6a1OtOz4Ez7enbRvS6Wnp1+/I3s2qRnbOe/YTr1cmZn24dO37fT/dBpXY7yxhMAAAAAEYInAAAAACIETwAAAABECJ4AAAAAiBA8AQAAABAheAIAAAAgQvAEAAAAQITgCQAAAIAIwRMAAAAAEYInAAAAACIuqcJrrVTpsk697M5ankenve7Uyy127n/O+egW/lFdx069/7ROa7Xz+R8j2396bar7uvtePZPkDKfvh53rd7o7b9FphrutzbOo7nB1FzqdoTGy/XS6e9I69O6NJwAAAAAiBE8AAAAARAieAAAAAIgQPAEAAAAQIXgCAAAAIELwBAAAAECE4AkAAACACMETAAAAABGCJwAAAAAiBE8AAAAARAieAAAAAIi4pArPOVOlt7fWKn2+spbV2lXpfU33z3Fm+H6SM9xtn5L9dPuuHFPdt27PgU7zu/sznuPsxXWeM9cl++92N3cWPaOjug/ZM737zPBzvPEEAAAAQITgCQAAAIAIwRMAAAAAEYInAAAAACIETwAAAABECJ4AAAAAiBA8AQAAABAheAIAAAAgQvAEAAAAQITgCQAAAIAIwRMAAAAAEZdU4bVWqnQ7c85o/eRa7rxPO/e+g+r6Vuag296VZ3gVPx+8ItJrWV2bSj/J2rfUh5+Wnt/6zIQauUmrZn5ct+dkJ2f6fdKtHw6qbtvcd5+d0cfYcd298QQAAABAhOAJAAAAgAjBEwAAAAARgicAAAAAIgRPAAAAAEQIngAAAACIEDwBAAAAECF4AgAAACBC8AQAAABAhOAJAAAAgAjBEwAAAAARl0c38H9zzsOfXWvFanfUqf+zrT09tDtHwXbafdei3fvn8dJnKFl///NfecZXv2vt9wM1yd/R3XSas0690Mcq3ncz+cMyrDoDO/8t2enu7LQuR3njCQAAAIAIwRMAAAAAEYInAAAAACIETwAAAABECJ4AAAAAiBA8AQAAABAheAIAAAAgQvAEAAAAQITgCQAAAIAIwRMAAAAAEYInAAAAACIuj26go7VW6fNzzlAnddXeu6n0X133nfeVmt3noKLbHCRnmHPodEbLir3McZ67in2ln6np+slnTbfe/Y5+fmf6jTvG+b7vUd3uniO88QQAAABAhOAJAAAAgAjBEwAAAAARgicAAAAAIgRPAAAAAEQIngAAAACIEDwBAAAAECF4AgAAACBC8AQAAABAhOAJAAAAgAjBEwAAAAARl0c3cIs5p/oPqP0Tdu+fY3aesTHGWGuVPl/pp1q7yoydw877vPv9UFPrJXn30EunvevUSzfd1sbfGD3Yh/tJ/obeeS2rvaf/vjjCG08AAAAARAieAAAAAIgQPAEAAAAQIXgCAAAAIELwBAAAAECE4AkAAACACMETAAAAABGCJwAAAAAiBE8AAAAARAieAAAAAIi4PLqBW6y1Ht0CB805S5+v7G21Nn1UZzh5jm6pvzNrcw6d9tkz+7p281XZqmlfkzrNcFW3Z3wnO/de1elM/jT7fD+d1rJTLzvyxhMAAAAAEYInAAAAACIETwAAAABECJ4AAAAAiBA8AQAAABAheAIAAAAgQvAEAAAAQITgCQAAAIAIwRMAAAAAEYInAAAAACIETwAAAABEXFKF55yp0tHaPJZz08fOe7Fz/Z17T9c3w8fZh+cUX/tSeecgaecZ3r1+0s69c5x9vm7ntdH7f+ONJwAAAAAiBE8AAAAARAieAAAAAIgQPAEAAAAQIXgCAAAAIELwBAAAAECE4AkAAACACMETAAAAABGCJwAAAAAiBE8AAAAARBwKntZa6T5ge53npHNv0EXXOenaF3TSeU469wZddJ2Trn1BN9/NyqHg6ePj4y7NwDPrPCede4Muus5J176gk85z0rk36KLrnHTtC7r5blbmOhDjfn5+jvf39/H6+jrmnHdrDp7BWmt8fHyMt7e38fLS83+vmmG4rvsMm1+4rvv8jmGG4SvdZ9j8wteOzvCh4AkAAAAAqvrFygAAAAA8BcETAAAAABGCJwAAAAAiBE8AAAAARAieAAAAAIgQPAEAAAAQIXgCAAAAIOJ/qgNjyE0biE8AAAAASUVORK5CYII=",
-      "text/plain": [
-       "<Figure size 1500x500 with 5 Axes>"
-      ]
-     },
-     "metadata": {},
-     "output_type": "display_data"
-    }
-   ],
+   "execution_count": null,
+   "metadata": {},
+   "outputs": [],
    "source": [
     "plot_dataset_mazes(dataset_perc)"
    ]
   },
   {
    "cell_type": "code",
-   "execution_count": 21,
-   "metadata": {},
-   "outputs": [
-    {
-     "name": "stdout",
-     "output_type": "stream",
-     "text": [
-      "generating dataset...\n"
-     ]
-    },
-    {
-     "name": "stderr",
-     "output_type": "stream",
-     "text": [
-<<<<<<< HEAD
-      "generating & solving mazes: 100%|██████████| 5/5 [00:00<00:00, 111.06maze/s]"
-=======
-      "generating & solving mazes: 100%|██████████| 5/5 [00:00<00:00, 66.67maze/s]"
->>>>>>> 5452d135
-     ]
-    },
-    {
-     "name": "stdout",
-     "output_type": "stream",
-     "text": [
-      "saving dataset to ..\\data\\maze_dataset\\test_dfs_perc-g8-n5-a_dfs_percolation-h13073.zanj\n",
-      "Got dataset test_dfs_perc with 5 items. output.cfg.to_fname() = 'test_dfs_perc-g8-n5-a_dfs_percolation-h13073'\n"
-     ]
-    },
-    {
-     "name": "stderr",
-     "output_type": "stream",
-     "text": [
-      "\n"
-     ]
-    }
-   ],
+   "execution_count": null,
+   "metadata": {},
+   "outputs": [],
    "source": [
     "dataset_dfs_perc: MazeDataset = MazeDataset.from_config(\n",
     "\tMazeDatasetConfig(\n",
@@ -860,420 +330,18 @@
   },
   {
    "cell_type": "code",
-   "execution_count": 22,
-   "metadata": {},
-   "outputs": [
-    {
-     "data": {
-      "text/plain": [
-       "(<Figure size 1500x500 with 5 Axes>,\n",
-       " array([<Axes: >, <Axes: >, <Axes: >, <Axes: >, <Axes: >], dtype=object))"
-      ]
-     },
-     "execution_count": 22,
-     "metadata": {},
-     "output_type": "execute_result"
-    },
-    {
-     "data": {
-      "image/png": "iVBORw0KGgoAAAANSUhEUgAABJ4AAADcCAYAAAAxzGueAAAAOXRFWHRTb2Z0d2FyZQBNYXRwbG90bGliIHZlcnNpb24zLjcuMiwgaHR0cHM6Ly9tYXRwbG90bGliLm9yZy8pXeV/AAAACXBIWXMAAA9hAAAPYQGoP6dpAAALfklEQVR4nO3bQW4bORAF0KahrS9gJPc/WABdwHtzVglmgihWjfXVxe731gpRIquo9kdnzDnnBgAAAAAP9rJ3AQAAAAAck+AJAAAAgAjBEwAAAAARgicAAAAAIgRPAAAAAEQIngAAAACIEDwBAAAAECF4AgAAACDics+HPj4+tuv1ur2+vm5jjHRNsJQ55/b+/r69vb1tLy89s1wzDLd1n2HzC7d1n99tM8PwN91n2PzC3907w3cFT9frdfv+/fvDioMj+vHjx/bt27e9y/gjMwyf6zrD5hc+13V+t80Mwz26zrD5hft8NsN3xcqvr68PKwiOqvOcdK4Nuug6J13rgk46z0nn2qCLrnPStS7o5rNZuSt48lohfK7znHSuDbroOidd64JOOs9J59qgi65z0rUu6OazWen3H2kBAAAAOATBEwAAAAARgicAAAAAIgRPAAAAAEQIngAAAACIEDwBAAAAECF4AgAAACBC8AQAAABAxCW18JwztXQ7Y4zS5zvtzcq1p1X35mjOdNbc1uqOKNZy5gk2v7eNYmfMLbeXrearGb/B5zlrjunMM3ym+S3/jlXXD/4GryzdYon59cYTAAAAABGCJwAAAAAiBE8AAAAARAieAAAAAIgQPAEAAAAQIXgCAAAAIELwBAAAAECE4AkAAACACMETAAAAABGCJwAAAAAiBE8AAAAARFxSC48xUktvc87S56u1VNdPq9S/cu1p3fbmaJJ9mp7hbusndZqD+r5Ua++z78/Wqef6Kc5voY86zde2Ze+21Z+tjsbMP8bqzw9meE0rP0OXVdc/1d127Pn1xhMAAAAAEYInAAAAACIETwAAAABECJ4AAAAAiBA8AQAAABAheAIAAAAgQvAEAAAAQITgCQAAAIAIwRMAAAAAEYInAAAAACIuqYXnnKml2+n0Xcc2iv+iVvuoLl8U3ct08SeXPLtOM/Z/rFz/yrWf2ZnObYTv9jPtJX3U2/o8fTqrz7oLz7D7h69avYdWrj/5fLLivnjjCQAAAIAIwRMAAAAAEYInAAAAACIETwAAAABECJ4AAAAAiBA8AQAAABAheAIAAAAgQvAEAAAAQITgCQAAAIAIwRMAAAAAEYInAAAAACIuexfw0xjj7s/OOYOV1Gppp1x69R9k976ifk7V2hfugx0sPTdFye9avd/OtO/kdOqj9G98Vae9gdvO06f1R90+f2NUuX/43eo9sXr9Xay4j954AgAAACBC8AQAAABAhOAJAAAAgAjBEwAAAAARgicAAAAAIgRPAAAAAEQIngAAAACIEDwBAAAAECF4AgAAACBC8AQAAABAhOAJAAAAgIjL3gV0NOfcu4S2xqj+i9pe1tZ3Tp2sPDej2NjV71pdv+JM+04PK/fc/3G278uq9Olt6/7WuH/4XbonzvVoVv2y685jh79dvPEEAAAAQITgCQAAAIAIwRMAAAAAEYInAAAAACIETwAAAABECJ4AAAAAiBA8AQAAABAheAIAAAAgQvAEAAAAQITgCQAAAIAIwRMAAAAAEZe9CziCMcbeJfwy5yx9vlPtrK3SS+k+ra6/MjPMs52t5zp935Xvtk77uAb7dVtuDrr1abd6WE+9h6rzlX1Gr9Xf7TfS/P6bN54AAAAAiBA8AQAAABAheAIAAAAgQvAEAAAAQITgCQAAAIAIwRMAAAAAEYInAAAAACIETwAAAABECJ4AAAAAiBA8AQAAABAheAIAAAAg4rJ3Ac8w59y7hP/oVE+nWroZY+xdwlL00hpWPicjmbN2X6QbI7k36zZ1umdO/xtc3d6x7gynJXs13afu5nNY+ZzTKntTb7le+370PvDGEwAAAAARgicAAAAAIgRPAAAAAEQIngAAAACIEDwBAAAAECF4AgAAACBC8AQAAABAhOAJAAAAgAjBEwAAAAARgicAAAAAIgRPAAAAAERc9i7gGcYYe5fwJZX655yxtZ+hUn+19ureUNOtl3iMXudqhu/V69xq8nd1cm/W7tFk3/gNrpnFXhrRvq5JP4sm10/3afpu9hy9ppV/s6vO9F2TVtxHbzwBAAAAECF4AgAAACBC8AQAAABAhOAJAAAAgAjBEwAAAAARgicAAAAAIgRPAAAAAEQIngAAAACIEDwBAAAAECF4AgAAACDisncBzzDn3LuEL0nWv/LerFz7ESXPY4wRW5tHM5cduB9vq+5N9v6p1lJc3b18GivPvNpvS87Zyvt+Zvmeq/4LffQoY7t/81e8e7zxBAAAAECE4AkAAACACMETAAAAABGCJwAAAAAiBE8AAAAARAieAAAAAIgQPAEAAAAQIXgCAAAAIELwBAAAAECE4AkAAACACMETAAAAABGXvQt4hjHG3iU8zZyz9Plue1Opv1p7dW+oqZyHs7it20xmnem79pacXz39SPaePzPDj7H6d03W79ltTem/l1afmYr43hQ+PorPGx3m1xtPAAAAAEQIngAAAACIEDwBAAAAECF4AgAAACBC8AQAAABAhOAJAAAAgAjBEwAAAAARgicAAAAAIgRPAAAAAEQIngAAAACIEDwBAAAAEHHZu4BnmHPuXUJb6b0ZY8TWdq7ncaaz7vZdq/XURj79XXP3z5nVr/VePb16/Und7h960BfHlHxG5zxWvh/SM5DcmxXn1xtPAAAAAEQIngAAAACIEDwBAAAAECF4AgAAACBC8AQAAABAhOAJAAAAgAjBEwAAAAARgicAAAAAIgRPAAAAAEQIngAAAACIEDwBAAAAEHHZu4BnGGPsXcJhzDn3LuGX6rl2qv3s0jN5prPudr9V9r5e+3nO9Vh69SiP4Tf4PLr9zqysOgfmjO7SPVpZP93//n75Gm88AQAAABAheAIAAAAgQvAEAAAAQITgCQAAAIAIwRMAAAAAEYInAAAAACIETwAAAABECJ4AAAAAiBA8AQAAABAheAIAAAAgQvAEAAAAQMRl7wJ+mnMuufa2bdsYo/T5dD2wh2RfV2esm5XvN/g6PboX18N5+J3ZR/r5xN7zVekeWnn9bhlBxYp3gzeeAAAAAIgQPAEAAAAQIXgCAAAAIELwBAAAAECE4AkAAACACMETAAAAABGCJwAAAAAiBE8AAAAARAieAAAAAIgQPAEAAAAQIXgCAAAAIOKydwE/jTH2LuGXOWd0/U7fFR6l0tfpGUszw5yb/t9P7e50V51Hp7Ou/savXHtap72hh3RPpOc3uf7Kd8+2ZevpcLd54wkAAACACMETAAAAABGCJwAAAAAiBE8AAAAARAieAAAAAIgQPAEAAAAQIXgCAAAAIELwBAAAAECE4AkAAACACMETAAAAABGXvQv4ac4ZW3uMEVt727K1c5t976VyHmOrzmTtrOsjr5c4N/fpIoqXW/mm1QfLWvnsVq49zd6cg3Peh31/Lm88AQAAABAheAIAAAAgQvAEAAAAQITgCQAAAIAIwRMAAAAAEYInAAAAACIETwAAAABECJ4AAAAAiBA8AQAAABAheAIAAAAgQvAEAAAAQMQltfAYI7V03Mq1w6P0moNOtUB/veaXVeibPpzFMTnXc3DOtyX3xr735o0nAAAAACIETwAAAABECJ4AAAAAiBA8AQAAABAheAIAAAAgQvAEAAAAQITgCQAAAIAIwRMAAAAAEYInAAAAACIETwAAAABE3BU8zTnTdcDyOs9J59qgi65z0rUu6KTznHSuDbroOidd64JuPpuVu4Kn9/f3hxQDR9Z5TjrXBl10nZOudUEnneekc23QRdc56VoXdPPZrIx5R4z78fGxXa/X7fX1dRtjPKw4OII55/b+/r69vb1tLy89//eqGYbbus+w+YXbus/vtplh+JvuM2x+4e/uneG7gicAAAAAqOoXKwMAAABwCIInAAAAACIETwAAAABECJ4AAAAAiBA8AQAAABAheAIAAAAgQvAEAAAAQMQ/1Yvl9lnvwaIAAAAASUVORK5CYII=",
-      "text/plain": [
-       "<Figure size 1500x500 with 5 Axes>"
-      ]
-     },
-     "metadata": {},
-     "output_type": "display_data"
-    }
-   ],
+   "execution_count": null,
+   "metadata": {},
+   "outputs": [],
    "source": [
     "plot_dataset_mazes(dataset_dfs_perc)"
    ]
   },
   {
    "cell_type": "code",
-   "execution_count": 23,
-   "metadata": {},
-   "outputs": [
-    {
-     "name": "stdout",
-     "output_type": "stream",
-     "text": [
-      "ds.cfg.name = 'test_disconnected'\n",
-      "{\n",
-      "  \"func_name\": {\n",
-      "    \"gen_dfs\": 32\n",
-      "  },\n",
-      "  \"grid_shape\": {\n",
-      "    \"(10, 10)\": 32\n",
-      "  },\n",
-      "  \"start_coord\": {\n",
-      "    \"(6, 3)\": 1,\n",
-      "    \"(4, 1)\": 1,\n",
-      "    \"(2, 0)\": 1,\n",
-      "    \"(7, 4)\": 1,\n",
-      "    \"(5, 3)\": 1,\n",
-      "    \"(5, 6)\": 1,\n",
-      "    \"(8, 3)\": 1,\n",
-      "    \"(8, 2)\": 1,\n",
-      "    \"(2, 5)\": 2,\n",
-      "    \"(2, 7)\": 1,\n",
-      "    \"(5, 5)\": 1,\n",
-      "    \"(2, 4)\": 2,\n",
-      "    \"(7, 3)\": 1,\n",
-      "    \"(8, 6)\": 1,\n",
-      "    \"(8, 1)\": 1,\n",
-      "    \"(3, 5)\": 2,\n",
-      "    \"(0, 4)\": 2,\n",
-      "    \"(2, 1)\": 1,\n",
-      "    \"(8, 5)\": 1,\n",
-      "    \"(1, 2)\": 1,\n",
-      "    \"(7, 1)\": 1,\n",
-      "    \"(1, 3)\": 1,\n",
-      "    \"(1, 7)\": 1,\n",
-      "    \"(2, 3)\": 1,\n",
-      "    \"(3, 0)\": 1,\n",
-      "    \"(2, 2)\": 1,\n",
-      "    \"(5, 1)\": 1,\n",
-      "    \"(1, 0)\": 1\n",
-      "  },\n",
-      "  \"n_accessible_cells\": {\n",
-      "    \"70\": 32\n",
-      "  },\n",
-      "  \"max_tree_depth\": {\n",
-      "    \"15\": 32\n",
-      "  },\n",
-      "  \"fully_connected\": {\n",
-      "    \"False\": 32\n",
-      "  },\n",
-      "  \"visited_cells\": {\n",
-      "    \"(3, 4)\": 22,\n",
-      "    \"(4, 3)\": 23,\n",
-      "    \"(3, 7)\": 10,\n",
-      "    \"(5, 4)\": 24,\n",
-      "    \"(4, 6)\": 18,\n",
-      "    \"(5, 1)\": 15,\n",
-      "    \"(5, 7)\": 11,\n",
-      "    \"(9, 5)\": 9,\n",
-      "    \"(8, 3)\": 13,\n",
-      "    \"(8, 6)\": 9,\n",
-      "    \"(2, 5)\": 17,\n",
-      "    \"(7, 4)\": 14,\n",
-      "    \"(6, 2)\": 17,\n",
-      "    \"(7, 1)\": 12,\n",
-      "    \"(7, 7)\": 8,\n",
-      "    \"(6, 5)\": 17,\n",
-      "    \"(6, 8)\": 5,\n",
-      "    \"(4, 2)\": 21,\n",
-      "    \"(4, 5)\": 22,\n",
-      "    \"(3, 3)\": 22,\n",
-      "    \"(5, 6)\": 15,\n",
-      "    \"(4, 8)\": 7,\n",
-      "    \"(3, 6)\": 16,\n",
-      "    \"(5, 3)\": 23,\n",
-      "    \"(5, 9)\": 4,\n",
-      "    \"(8, 2)\": 11,\n",
-      "    \"(9, 7)\": 6,\n",
-      "    \"(8, 5)\": 13,\n",
-      "    \"(8, 8)\": 6,\n",
-      "    \"(2, 4)\": 24,\n",
-      "    \"(1, 5)\": 17,\n",
-      "    \"(6, 4)\": 16,\n",
-      "    \"(7, 3)\": 14,\n",
-      "    \"(6, 7)\": 8,\n",
-      "    \"(7, 6)\": 11,\n",
-      "    \"(4, 7)\": 14,\n",
-      "    \"(3, 5)\": 22,\n",
-      "    \"(5, 2)\": 18,\n",
-      "    \"(4, 4)\": 23,\n",
-      "    \"(5, 5)\": 19,\n",
-      "    \"(8, 4)\": 12,\n",
-      "    \"(9, 3)\": 10,\n",
-      "    \"(5, 8)\": 7,\n",
-      "    \"(8, 7)\": 8,\n",
-      "    \"(9, 6)\": 7,\n",
-      "    \"(2, 6)\": 11,\n",
-      "    \"(7, 2)\": 14,\n",
-      "    \"(6, 6)\": 12,\n",
-      "    \"(7, 5)\": 13,\n",
-      "    \"(6, 3)\": 18,\n",
-      "    \"(4, 0)\": 11,\n",
-      "    \"(3, 1)\": 15,\n",
-      "    \"(8, 0)\": 8,\n",
-      "    \"(0, 2)\": 15,\n",
-      "    \"(2, 2)\": 17,\n",
-      "    \"(1, 0)\": 13,\n",
-      "    \"(1, 3)\": 20,\n",
-      "    \"(3, 0)\": 13,\n",
-      "    \"(5, 0)\": 12,\n",
-      "    \"(9, 1)\": 7,\n",
-      "    \"(0, 1)\": 14,\n",
-      "    \"(2, 1)\": 16,\n",
-      "    \"(6, 1)\": 12,\n",
-      "    \"(7, 0)\": 6,\n",
-      "    \"(3, 2)\": 18,\n",
-      "    \"(4, 1)\": 16,\n",
-      "    \"(8, 1)\": 8,\n",
-      "    \"(0, 0)\": 10,\n",
-      "    \"(1, 1)\": 12,\n",
-      "    \"(2, 0)\": 11,\n",
-      "    \"(2, 3)\": 23,\n",
-      "    \"(6, 0)\": 9,\n",
-      "    \"(0, 5)\": 12,\n",
-      "    \"(1, 2)\": 18,\n",
-      "    \"(0, 4)\": 18,\n",
-      "    \"(0, 3)\": 18,\n",
-      "    \"(1, 4)\": 21,\n",
-      "    \"(9, 2)\": 8,\n",
-      "    \"(9, 4)\": 11,\n",
-      "    \"(7, 9)\": 2,\n",
-      "    \"(9, 0)\": 7,\n",
-      "    \"(7, 8)\": 5,\n",
-      "    \"(4, 9)\": 5,\n",
-      "    \"(2, 7)\": 10,\n",
-      "    \"(3, 8)\": 9,\n",
-      "    \"(1, 6)\": 13,\n",
-      "    \"(0, 8)\": 7,\n",
-      "    \"(1, 9)\": 4,\n",
-      "    \"(2, 8)\": 6,\n",
-      "    \"(3, 9)\": 4,\n",
-      "    \"(0, 7)\": 10,\n",
-      "    \"(1, 8)\": 8,\n",
-      "    \"(0, 6)\": 11,\n",
-      "    \"(1, 7)\": 9,\n",
-      "    \"(0, 9)\": 5,\n",
-      "    \"(2, 9)\": 5,\n",
-      "    \"(8, 9)\": 1,\n",
-      "    \"(9, 8)\": 2,\n",
-      "    \"(6, 9)\": 2,\n",
-      "    \"(9, 9)\": 1\n",
-      "  }\n",
-      "}\n",
-      "ds.cfg.name = 'test_hallway'\n",
-      "{\n",
-      "  \"func_name\": {\n",
-      "    \"gen_dfs\": 5\n",
-      "  },\n",
-      "  \"grid_shape\": {\n",
-      "    \"(5, 5)\": 5\n",
-      "  },\n",
-      "  \"start_coord\": {\n",
-      "    \"(2, 3)\": 1,\n",
-      "    \"(2, 2)\": 1,\n",
-      "    \"(0, 1)\": 1,\n",
-      "    \"(3, 1)\": 1,\n",
-      "    \"(2, 1)\": 1\n",
-      "  },\n",
-      "  \"n_accessible_cells\": {\n",
-      "    \"70\": 5\n",
-      "  },\n",
-      "  \"max_tree_depth\": {\n",
-      "    \"15\": 5\n",
-      "  },\n",
-      "  \"fully_connected\": {\n",
-      "    \"False\": 5\n",
-      "  },\n",
-      "  \"visited_cells\": {\n",
-      "    \"(4, 4)\": 1,\n",
-      "    \"(2, 4)\": 1,\n",
-      "    \"(4, 0)\": 1,\n",
-      "    \"(3, 4)\": 1,\n",
-      "    \"(4, 3)\": 2,\n",
-      "    \"(4, 2)\": 2,\n",
-      "    \"(2, 3)\": 5,\n",
-      "    \"(4, 1)\": 2,\n",
-      "    \"(1, 2)\": 2,\n",
-      "    \"(2, 1)\": 2,\n",
-      "    \"(1, 1)\": 2,\n",
-      "    \"(2, 0)\": 2,\n",
-      "    \"(2, 2)\": 3,\n",
-      "    \"(1, 0)\": 2,\n",
-      "    \"(1, 3)\": 2,\n",
-      "    \"(0, 1)\": 1,\n",
-      "    \"(0, 4)\": 1,\n",
-      "    \"(0, 3)\": 1,\n",
-      "    \"(1, 4)\": 1,\n",
-      "    \"(0, 2)\": 1,\n",
-      "    \"(3, 3)\": 3,\n",
-      "    \"(3, 1)\": 1,\n",
-      "    \"(3, 2)\": 1\n",
-      "  }\n",
-      "}\n",
-      "ds.cfg.name = 'test_perc'\n",
-      "{\n",
-      "  \"func_name\": {\n",
-      "    \"gen_percolation\": 5\n",
-      "  },\n",
-      "  \"grid_shape\": {\n",
-      "    \"(8, 8)\": 5\n",
-      "  },\n",
-      "  \"percolation_p\": {\n",
-      "    \"0.5\": 5\n",
-      "  },\n",
-      "  \"start_coord\": {\n",
-      "    \"(6, 3)\": 1,\n",
-      "    \"(3, 1)\": 2,\n",
-      "    \"(2, 1)\": 1,\n",
-      "    \"(4, 1)\": 1\n",
-      "  },\n",
-      "  \"visited_cells\": {\n",
-      "    \"(4, 0)\": 2,\n",
-      "    \"(3, 4)\": 3,\n",
-      "    \"(4, 3)\": 3,\n",
-      "    \"(3, 1)\": 4,\n",
-      "    \"(3, 7)\": 1,\n",
-      "    \"(5, 4)\": 3,\n",
-      "    \"(4, 6)\": 1,\n",
-      "    \"(5, 7)\": 2,\n",
-      "    \"(0, 5)\": 2,\n",
-      "    \"(2, 2)\": 2,\n",
-      "    \"(1, 6)\": 2,\n",
-      "    \"(2, 5)\": 2,\n",
-      "    \"(1, 3)\": 1,\n",
-      "    \"(6, 5)\": 2,\n",
-      "    \"(4, 2)\": 3,\n",
-      "    \"(3, 0)\": 1,\n",
-      "    \"(4, 5)\": 3,\n",
-      "    \"(5, 6)\": 2,\n",
-      "    \"(3, 6)\": 1,\n",
-      "    \"(5, 3)\": 3,\n",
-      "    \"(2, 4)\": 2,\n",
-      "    \"(0, 4)\": 2,\n",
-      "    \"(2, 1)\": 3,\n",
-      "    \"(2, 7)\": 1,\n",
-      "    \"(1, 5)\": 2,\n",
-      "    \"(6, 4)\": 2,\n",
-      "    \"(3, 2)\": 4,\n",
-      "    \"(4, 1)\": 4,\n",
-      "    \"(4, 7)\": 1,\n",
-      "    \"(3, 5)\": 2,\n",
-      "    \"(4, 4)\": 3,\n",
-      "    \"(5, 5)\": 3,\n",
-      "    \"(1, 1)\": 2,\n",
-      "    \"(0, 3)\": 1,\n",
-      "    \"(1, 4)\": 2,\n",
-      "    \"(2, 3)\": 2,\n",
-      "    \"(1, 7)\": 1,\n",
-      "    \"(2, 6)\": 2,\n",
-      "    \"(6, 3)\": 2,\n",
-      "    \"(3, 3)\": 2,\n",
-      "    \"(0, 1)\": 1,\n",
-      "    \"(0, 7)\": 1,\n",
-      "    \"(1, 2)\": 1,\n",
-      "    \"(2, 0)\": 1,\n",
-      "    \"(0, 6)\": 1,\n",
-      "    \"(5, 1)\": 2,\n",
-      "    \"(7, 4)\": 1,\n",
-      "    \"(7, 1)\": 1,\n",
-      "    \"(7, 7)\": 1,\n",
-      "    \"(6, 1)\": 1,\n",
-      "    \"(7, 3)\": 1,\n",
-      "    \"(6, 7)\": 1,\n",
-      "    \"(7, 6)\": 1,\n",
-      "    \"(5, 2)\": 1,\n",
-      "    \"(7, 2)\": 1,\n",
-      "    \"(6, 6)\": 1,\n",
-      "    \"(7, 5)\": 1,\n",
-      "    \"(5, 0)\": 1,\n",
-      "    \"(6, 0)\": 1\n",
-      "  }\n",
-      "}\n",
-      "ds.cfg.name = 'test_dfs_perc'\n",
-      "{\n",
-      "  \"func_name\": {\n",
-      "    \"gen_dfs_percolation\": 5\n",
-      "  },\n",
-      "  \"grid_shape\": {\n",
-      "    \"(8, 8)\": 5\n",
-      "  },\n",
-      "  \"start_coord\": {\n",
-      "    \"(6, 3)\": 1,\n",
-      "    \"(2, 3)\": 1,\n",
-      "    \"(2, 1)\": 1,\n",
-      "    \"(2, 4)\": 1,\n",
-      "    \"(1, 5)\": 1\n",
-      "  },\n",
-      "  \"n_accessible_cells\": {\n",
-      "    \"64\": 5\n",
-      "  },\n",
-      "  \"max_tree_depth\": {\n",
-      "    \"128\": 5\n",
-      "  },\n",
-      "  \"fully_connected\": {\n",
-      "    \"True\": 5\n",
-      "  },\n",
-      "  \"visited_cells\": {\n",
-      "    \"(4, 0)\": 5,\n",
-      "    \"(3, 4)\": 5,\n",
-      "    \"(4, 3)\": 5,\n",
-      "    \"(3, 1)\": 5,\n",
-      "    \"(3, 7)\": 5,\n",
-      "    \"(5, 4)\": 5,\n",
-      "    \"(4, 6)\": 5,\n",
-      "    \"(5, 1)\": 5,\n",
-      "    \"(5, 7)\": 5,\n",
-      "    \"(0, 2)\": 5,\n",
-      "    \"(0, 5)\": 5,\n",
-      "    \"(2, 2)\": 5,\n",
-      "    \"(1, 0)\": 5,\n",
-      "    \"(1, 6)\": 5,\n",
-      "    \"(2, 5)\": 5,\n",
-      "    \"(1, 3)\": 5,\n",
-      "    \"(7, 4)\": 5,\n",
-      "    \"(6, 2)\": 5,\n",
-      "    \"(7, 1)\": 5,\n",
-      "    \"(7, 7)\": 5,\n",
-      "    \"(6, 5)\": 5,\n",
-      "    \"(4, 2)\": 5,\n",
-      "    \"(3, 0)\": 5,\n",
-      "    \"(4, 5)\": 5,\n",
-      "    \"(3, 3)\": 5,\n",
-      "    \"(5, 0)\": 5,\n",
-      "    \"(5, 6)\": 5,\n",
-      "    \"(3, 6)\": 5,\n",
-      "    \"(5, 3)\": 5,\n",
-      "    \"(0, 1)\": 5,\n",
-      "    \"(0, 7)\": 5,\n",
-      "    \"(2, 4)\": 5,\n",
-      "    \"(1, 2)\": 5,\n",
-      "    \"(0, 4)\": 5,\n",
-      "    \"(2, 1)\": 5,\n",
-      "    \"(2, 7)\": 5,\n",
-      "    \"(1, 5)\": 5,\n",
-      "    \"(6, 1)\": 5,\n",
-      "    \"(7, 0)\": 5,\n",
-      "    \"(6, 4)\": 5,\n",
-      "    \"(7, 3)\": 5,\n",
-      "    \"(6, 7)\": 5,\n",
-      "    \"(7, 6)\": 5,\n",
-      "    \"(3, 2)\": 5,\n",
-      "    \"(4, 1)\": 5,\n",
-      "    \"(4, 7)\": 5,\n",
-      "    \"(3, 5)\": 5,\n",
-      "    \"(5, 2)\": 5,\n",
-      "    \"(4, 4)\": 5,\n",
-      "    \"(5, 5)\": 5,\n",
-      "    \"(0, 0)\": 5,\n",
-      "    \"(1, 1)\": 5,\n",
-      "    \"(0, 3)\": 5,\n",
-      "    \"(2, 0)\": 5,\n",
-      "    \"(1, 4)\": 5,\n",
-      "    \"(0, 6)\": 5,\n",
-      "    \"(2, 3)\": 5,\n",
-      "    \"(1, 7)\": 5,\n",
-      "    \"(2, 6)\": 5,\n",
-      "    \"(7, 2)\": 5,\n",
-      "    \"(6, 0)\": 5,\n",
-      "    \"(6, 6)\": 5,\n",
-      "    \"(7, 5)\": 5,\n",
-      "    \"(6, 3)\": 5\n",
-      "  },\n",
-      "  \"percolation_p\": {\n",
-      "    \"0.2\": 5\n",
-      "  }\n",
-      "}\n"
-     ]
-    }
-   ],
+   "execution_count": null,
+   "metadata": {},
+   "outputs": [],
    "source": [
     "for ds in [dataset_not_fully_connected, dataset_hallway, dataset_perc, dataset_dfs_perc]:\n",
     "\tprint(f\"{ds.cfg.name = }\")\n",
