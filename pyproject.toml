[tool.poetry]
name = "maze-transformer"
version = "0.0.1"
description = ""
authors = ["Michael Ivanitskiy <miv@knc.ai>", "Dan Valentine <danvalentine256@gmail.com>", "Rusheb Shah <rusheb.shah@gmail.com>", "Lucia Quirke <luciaq@canva.com>", "Can Rager <can.rager@posteo.de>", "Alex Spies <alexfspies@gmail.com>", "Chris Mathwin <cwmathwin@gmail.com>", "Tilman Rauker <traeuker@googlemail.com>", "Guillaume Corlouer <guillaume.corlouer@gmail.com>"]
readme = "README.md"
packages = [{include = "maze_transformer"}]
repository = "https://github.com/AISC-understanding-search/maze-transformer"

[tool.poetry.dependencies]
python = "^3.10"
torch = "^1.13.1"
transformer-lens = "^1.2.2"
matplotlib = "^3.7.0"
fire = "^0.5.0"
<<<<<<< HEAD
muutils = "^0.3.14"
=======
muutils = "^0.4.1"
zanj = "^0.1.1"
>>>>>>> 1f4c082a
plotly = "^5.13.1"
circuitsvis = "^1.39.1"
jupyter = "^1.0.0"
ipykernel = "^6.22.0"
wandb = "^0.13.5" # note: TransformerLens forces us to use 0.13.5
[tool.poetry.group.dev.dependencies]
pytest = "^7.3.1"
pycln = "^2.1.3"
isort = "^5.12.0"
black = "^23.1.0"
pytest-mock = "^3.10.0"

[build-system]
requires = ["poetry-core"]
build-backend = "poetry.core.masonry.api"

[tool.pytest.ini_options]
# Ignore numpy deprecation warnings triggered by muutils
filterwarnings = [
    # Warning from muutils: https://github.com/mivanit/muutils/issues/1
    "ignore:`np\\.\\w*` is a deprecated alias for:DeprecationWarning",

    # Warning from matplotlib. Issue: https://github.com/matplotlib/matplotlib/issues/25244
    "ignore:Deprecated call to `pkg_resources.declare_namespace:DeprecationWarning"
]
testpaths = "tests"
norecursedirs="maze_transformer/utils/test_helpers"

[[tool.mypy.overrides]]
module = "fire"
ignore_missing_imports = true

[tool.isort]
profile = "black"
known_third_party = "wandb"

[tool.pyright]
exclude = [".venv"]
venvPath = "."
venv = ".venv"<|MERGE_RESOLUTION|>--- conflicted
+++ resolved
@@ -13,12 +13,8 @@
 transformer-lens = "^1.2.2"
 matplotlib = "^3.7.0"
 fire = "^0.5.0"
-<<<<<<< HEAD
-muutils = "^0.3.14"
-=======
 muutils = "^0.4.1"
 zanj = "^0.1.1"
->>>>>>> 1f4c082a
 plotly = "^5.13.1"
 circuitsvis = "^1.39.1"
 jupyter = "^1.0.0"
