[tool.poetry]
name = "maze-transformer"
version = "0.0.1"
description = ""
authors = ["Michael Ivanitskiy <miv@knc.ai>", "Dan Valentine <danvalentine256@gmail.com>", "Rusheb Shah <rusheb.shah@gmail.com>", "Lucia Quirke <luciaq@canva.com>", "Can Rager <can.rager@posteo.de>", "Alex Spies <alexfspies@gmail.com>", "Chris Mathwin <cwmathwin@gmail.com>", "Tilman Rauker <traeuker@googlemail.com>", "Guillaume Corlouer <guillaume.corlouer@gmail.com>"]
readme = "README.md"
packages = [{include = "maze_transformer"}]
repository = "https://github.com/understanding-search/maze-transformer"

[tool.poetry.dependencies]
python = ">=3.10,<3.13"
<<<<<<< HEAD
maze-dataset = "^0.4.3"
torch = ">=1.13.1"
transformer-lens = "^1.6.1"
matplotlib = "^3.7.0"
fire = "^0.5.0"
=======
# dataset
maze-dataset = "^0.4.2"
# transformers
torch = ">=1.13.1"
transformer-lens = "^1.6.1"
transformers = "4.33.3" # PreTrainedTokenizer internals changed in 4.34 and it breaks things :(
# utils
>>>>>>> 56947c62
muutils = "^0.5.3"
zanj = "^0.2.0"
wandb = "^0.13.5" # note: TransformerLens forces us to use 0.13.5
fire = "^0.5.0"
# plotting
matplotlib = "^3.7.0"
plotly = "^5.13.1"
circuitsvis = "^1.39.1"
seaborn = "^0.12.2"
# notebooks
ipykernel = "^6.22.0"
jupyter = "^1.0.0"
# analysis
scipy = "^1.11.3"
scikit-learn = "^1.3.1"

[tool.poetry.group.dev.dependencies]
pytest = "^7.3.1"
pycln = "^2.1.3"
isort = "^5.12.0"
black = "^23.1.0"
pytest-mock = "^3.10.0"
pytest-cov = "^4.1.0"
coverage-badge = "^1.1.0"

[build-system]
requires = ["poetry-core"]
build-backend = "poetry.core.masonry.api"

[tool.pytest.ini_options]
# Ignore numpy deprecation warnings triggered by muutils
filterwarnings = [
    # Warning from muutils: https://github.com/mivanit/muutils/issues/1
    "ignore:`np\\.\\w*` is a deprecated alias for:DeprecationWarning",

    # Warning from matplotlib. Issue: https://github.com/matplotlib/matplotlib/issues/25244
    "ignore:Deprecated call to `pkg_resources.declare_namespace:DeprecationWarning"
]
testpaths = "tests"
norecursedirs="maze_transformer/utils/test_helpers"

[[tool.poetry.source]]
name = "torch_cpu"
url = "https://download.pytorch.org/whl/cpu"
priority = "explicit"

[[tool.mypy.overrides]]
module = "fire"
ignore_missing_imports = true

[tool.isort]
profile = "black"
known_third_party = "wandb"

[tool.pyright]
exclude = [".venv"]
venvPath = "."
venv = ".venv"<|MERGE_RESOLUTION|>--- conflicted
+++ resolved
@@ -9,13 +9,6 @@
 
 [tool.poetry.dependencies]
 python = ">=3.10,<3.13"
-<<<<<<< HEAD
-maze-dataset = "^0.4.3"
-torch = ">=1.13.1"
-transformer-lens = "^1.6.1"
-matplotlib = "^3.7.0"
-fire = "^0.5.0"
-=======
 # dataset
 maze-dataset = "^0.4.2"
 # transformers
@@ -23,7 +16,6 @@
 transformer-lens = "^1.6.1"
 transformers = "4.33.3" # PreTrainedTokenizer internals changed in 4.34 and it breaks things :(
 # utils
->>>>>>> 56947c62
 muutils = "^0.5.3"
 zanj = "^0.2.0"
 wandb = "^0.13.5" # note: TransformerLens forces us to use 0.13.5
