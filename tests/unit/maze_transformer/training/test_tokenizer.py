from maze_transformer.generation.generators import LatticeMazeGenerators
from maze_transformer.training.mazedataset import MazeDatasetConfig
from maze_transformer.training.tokenizer import SPECIAL_TOKENS, maze_to_tokens
from tests.helpers import utils


def test_coordinate_system():
    """
    Check that the adjlist created by .maze_to_tokens() uses the same coordinate system as the LatticeMaze adjlist.

    To test this, generate both adjlists, sort them and convert to a common format, and check that they are equal.
    """
    maze_size = 3
<<<<<<< HEAD
    maze, solution = LatticeMazeGenerators.gen_dfs_with_solution((maze_size, maze_size))
    maze_adjlist = maze.as_adj_list()
=======
    maze = LatticeMazeGenerators.gen_dfs((maze_size, maze_size))
    maze_adjlist = maze.as_adjlist()
>>>>>>> fa310484

    # convert to the same format as the tokenizer adjlist
    maze_adjlist_connections = [
        [f"({c[0]},{c[1]})" for c in conn] for conn in maze_adjlist
    ]

    # See https://github.com/AISC-understanding-search/maze-transformer/issues/77
    node_token_map = MazeDatasetConfig(
        grid_n=maze_size, name="test", n_mazes=1
    ).node_token_map

    tokenized_maze = maze_to_tokens(maze, solution, node_token_map)

    tokenizer_adjlist = tokenized_maze[
        tokenized_maze.index(SPECIAL_TOKENS["adjlist_start"])
        + 1 : tokenized_maze.index(SPECIAL_TOKENS["adjlist_end"])
    ]

    # remove special tokens
    tokenizer_adjlist_coordinates = [
        token for token in tokenizer_adjlist if token not in SPECIAL_TOKENS.values()
    ]

    # Group pairs of coordinates
    tokenizer_adjlist_connections = [
        *zip(tokenizer_adjlist_coordinates[::2], tokenizer_adjlist_coordinates[1::2])
    ]

    assert utils.adjlist_to_nested_set(
        tokenizer_adjlist_connections
    ) == utils.adjlist_to_nested_set(maze_adjlist_connections)<|MERGE_RESOLUTION|>--- conflicted
+++ resolved
@@ -11,13 +11,8 @@
     To test this, generate both adjlists, sort them and convert to a common format, and check that they are equal.
     """
     maze_size = 3
-<<<<<<< HEAD
     maze, solution = LatticeMazeGenerators.gen_dfs_with_solution((maze_size, maze_size))
-    maze_adjlist = maze.as_adj_list()
-=======
-    maze = LatticeMazeGenerators.gen_dfs((maze_size, maze_size))
     maze_adjlist = maze.as_adjlist()
->>>>>>> fa310484
 
     # convert to the same format as the tokenizer adjlist
     maze_adjlist_connections = [
