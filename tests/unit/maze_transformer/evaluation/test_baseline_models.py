import sys
import pytest
import numpy as np

from maze_transformer.evaluation.baseline_models import RandomBaseline
from maze_transformer.evaluation.eval_model import predict_maze_paths
from maze_transformer.generation.lattice_maze import SolvedMaze
from maze_transformer.training.config import GPT_CONFIGS, TRAINING_CONFIGS, ConfigHolder
from maze_transformer.training.maze_dataset import MazeDataset, MazeDatasetConfig


@pytest.mark.usefixtures("temp_dir")
def test_random_baseline(temp_dir):
    # Setup will be refactored in https://github.com/orgs/AISC-understanding-search/projects/1?pane=issue&itemId=22504590
    # Disk interactions can be removed after https://github.com/AISC-understanding-search/maze-transformer/issues/113
    # First create a dataset and train a model
    cfg = ConfigHolder(
        train_cfg=TRAINING_CONFIGS["test-v1"],
        model_cfg=GPT_CONFIGS["tiny-v1"],
        dataset_cfg=MazeDatasetConfig(name="test", grid_n=3, n_mazes=5),
    )

    dataset = MazeDataset.from_config(cfg.dataset_cfg, save_local=False)
    unbiased_model = RandomBaseline(cfg)
    biased_model = RandomBaseline(cfg, bias=1.0)  # Always take correct path

    max_new_tokens = 15
    unbiased_paths = predict_maze_paths(
        tokens_batch=dataset.as_tokens(),
        data_cfg=cfg.dataset_cfg,
        model=unbiased_model,
        max_new_tokens=max_new_tokens,
    )

    biased_paths = predict_maze_paths(
        tokens_batch=dataset.as_tokens(),
        data_cfg=cfg.dataset_cfg,
        model=biased_model,
        max_new_tokens=max_new_tokens,
    )
    unbiased_coords = [
        coord for path in unbiased_paths for coords in path for coord in coords
    ]

    assert len(unbiased_paths) == 5
    assert max([len(path) for path in unbiased_paths]) <= max_new_tokens + 1
    assert max(unbiased_coords) == cfg.dataset_cfg.grid_n - 1

    for i, path in enumerate(biased_paths):
<<<<<<< HEAD
        solved_maze: SolvedMaze = SolvedMaze.from_tokens(
            dataset.mazes_tokens[i], dataset.cfg
        )
        print(f"Path {i}: {path} != {solved_maze.solution}", file=sys.stderr)
        assert np.all(np.array(path) == np.array(solved_maze.solution)), f"Path {i} is not the solution: {path} != {solved_maze.solution.tolist()}\n{solved_maze.as_ascii()}\n{solved_maze}"
=======
        solved_maze: SolvedMaze = dataset[i]
        assert (path == solved_maze.solution).all()
>>>>>>> 15070b66
<|MERGE_RESOLUTION|>--- conflicted
+++ resolved
@@ -47,13 +47,7 @@
     assert max(unbiased_coords) == cfg.dataset_cfg.grid_n - 1
 
     for i, path in enumerate(biased_paths):
-<<<<<<< HEAD
-        solved_maze: SolvedMaze = SolvedMaze.from_tokens(
-            dataset.mazes_tokens[i], dataset.cfg
-        )
+        solved_maze: SolvedMaze = dataset[i]
         print(f"Path {i}: {path} != {solved_maze.solution}", file=sys.stderr)
         assert np.all(np.array(path) == np.array(solved_maze.solution)), f"Path {i} is not the solution: {path} != {solved_maze.solution.tolist()}\n{solved_maze.as_ascii()}\n{solved_maze}"
-=======
-        solved_maze: SolvedMaze = dataset[i]
-        assert (path == solved_maze.solution).all()
->>>>>>> 15070b66
+        assert (path == solved_maze.solution).all()