import json
import typing
from pathlib import Path
from typing import Union

<<<<<<< HEAD
from maze_transformer.training.config import GPT_CONFIGS, TRAINING_CONFIGS, ConfigHolder
from maze_transformer.training.maze_dataset import MazeDataset
from maze_transformer.training.train_save_files import TRAIN_SAVE_FILES
from maze_transformer.training.training import get_dataloader, train
=======
import torch
from muutils.json_serialize import (
    SerializableDataclass,
    serializable_dataclass,
    serializable_field,
)
from torch.utils.data import DataLoader

from maze_transformer.dataset.maze_dataset import MazeDataset
from maze_transformer.dataset.maze_dataset_configs import MAZE_DATASET_CONFIGS
from maze_transformer.training.config import (
    GPT_CONFIGS,
    TRAINING_CONFIGS,
    ConfigHolder,
    ZanjHookedTransformer,
)
from maze_transformer.training.training import TRAIN_SAVE_FILES, get_dataloader, train
>>>>>>> 1291795b
from maze_transformer.training.wandb_logger import (
    WandbJobType,
    WandbLogger,
    WandbProject,
)
from maze_transformer.utils.utils import get_device


@serializable_dataclass(kw_only=True)
class TrainingResult(SerializableDataclass):
    output_path: Path
    model: ZanjHookedTransformer
    training_log: typing.Any = serializable_field(default=None)

    def __str__(self):
        return f"TrainingResult of training run stored at output_path='{self.output_path}', trained a model from config with name: {self.model.zanj_model_config.name}"


def train_model(
    base_path: str | Path,
    wandb_project: Union[WandbProject, str],
    cfg: ConfigHolder | None = None,
    cfg_file: str | Path | None = None,
    cfg_names: typing.Sequence[str] | None = None,
    do_generate_dataset: bool = False,
    help: bool = False,
    **kwargs,
) -> TrainingResult:
    """specifying a location, wandb project, and config, train a model

    config be specified in one of three ways:
     - `cfg: ConfigHolder`: a ConfigHolder object (cant do this with command line)
     - `cfg_file: str|Path` path to a json file containing a config
        # TODO: allow getting config from existing saved model zanj file
     - `cfg_names: list[str]`: a 3-tuple or list of names of standard configs, optional 4th element is name for the ConfigHolder
        - dataset config names: {dataset_cfg_names}
        - model config names: {model_cfg_names}
        - train config names: {train_cfg_names}
    """
    if help:
        print(train_model.__doc__)
        return

    cfg = ConfigHolder.get_config_multisource(
        cfg=cfg,
        cfg_file=cfg_file,
        cfg_names=cfg_names,
        kwargs_in=kwargs,
    )

    # set up path, save config
    base_path = Path(base_path)
    output_path = base_path / TRAIN_SAVE_FILES.model_run_dir(cfg)
    output_path = Path(output_path)
    output_path.mkdir(parents=True)
    with open(Path(output_path) / TRAIN_SAVE_FILES.config_holder, "w") as f:
        json.dump(cfg.serialize(), f, indent="\t")
    (output_path / TRAIN_SAVE_FILES.checkpoints).mkdir(parents=True)

    # set up logger
    logger: WandbLogger = WandbLogger.create(
        config=cfg.serialize(),
        project=wandb_project,
        job_type=WandbJobType.TRAIN_MODEL,
    )
    logger.progress("Initialized logger")
    logger.summary(
        dict(
            logger_cfg={
                "output_dir": output_path.as_posix(),
                "cfg.name": cfg.name,
                "data_cfg.name": cfg.dataset_cfg.name,
                "train_cfg.name": cfg.train_cfg.name,
                "model_cfg.name": cfg.model_cfg.name,
                "cfg": cfg.serialize(),
            },
        )
    )

    # load dataset
    dataset: MazeDataset = MazeDataset.from_config(
        cfg=cfg.dataset_cfg,
        do_generate=do_generate_dataset,
    )
    logger.progress("loaded dataset")

    # get dataloader, device, and then train
    dataloader: DataLoader = get_dataloader(dataset, cfg, logger)
    device: torch.device = get_device()

    trained_model: ZanjHookedTransformer = train(
        cfg=cfg,
        dataloader=dataloader,
        logger=logger,
        output_dir=output_path,
        device=device,
    )

    return TrainingResult(
        output_path=output_path,
        model=trained_model,
    )


train_model.__doc__ = train_model.__doc__.format(
    dataset_cfg_names=str(list(MAZE_DATASET_CONFIGS.keys())),
    model_cfg_names=str(list(GPT_CONFIGS.keys())),
    train_cfg_names=str(list(TRAINING_CONFIGS.keys())),
)

if __name__ == "__main__":
    import fire

    fire.Fire(train_model)<|MERGE_RESOLUTION|>--- conflicted
+++ resolved
@@ -3,12 +3,6 @@
 from pathlib import Path
 from typing import Union
 
-<<<<<<< HEAD
-from maze_transformer.training.config import GPT_CONFIGS, TRAINING_CONFIGS, ConfigHolder
-from maze_transformer.training.maze_dataset import MazeDataset
-from maze_transformer.training.train_save_files import TRAIN_SAVE_FILES
-from maze_transformer.training.training import get_dataloader, train
-=======
 import torch
 from muutils.json_serialize import (
     SerializableDataclass,
@@ -25,8 +19,9 @@
     ConfigHolder,
     ZanjHookedTransformer,
 )
+from maze_transformer.training.maze_dataset import MazeDataset
+from maze_transformer.training.train_save_files import TRAIN_SAVE_FILES
 from maze_transformer.training.training import TRAIN_SAVE_FILES, get_dataloader, train
->>>>>>> 1291795b
 from maze_transformer.training.wandb_logger import (
     WandbJobType,
     WandbLogger,
