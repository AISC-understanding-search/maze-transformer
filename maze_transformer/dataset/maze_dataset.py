--- conflicted
+++ resolved
@@ -19,15 +19,7 @@
 )
 from muutils.json_serialize.util import safe_getsource, string_as_lines
 from muutils.misc import sanitize_fname, shorten_numerical_to_str, stable_hash
-<<<<<<< HEAD
-from muutils.zanj.loading import (
-    LoaderHandler,
-    load_item_recursive,
-    register_loader_handler,
-)
-=======
 from zanj.loading import LoaderHandler, load_item_recursive, register_loader_handler
->>>>>>> 1f4c082a
 
 from maze_transformer.dataset.dataset import (
     DatasetFilterProtocol,
