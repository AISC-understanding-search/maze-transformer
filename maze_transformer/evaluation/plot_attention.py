# Generic
import typing

# plotting
import IPython
import matplotlib
import matplotlib.pyplot as plt

# Numerical Computing
import numpy as np
import torch

# Transformers
from circuitsvis.attention import attention_heads
from circuitsvis.tokens import colored_tokens_multi
from jaxtyping import Float

# Utilities
from muutils.json_serialize import SerializableDataclass, serializable_dataclass

from maze_transformer.dataset.maze_dataset import MazeDataset, MazeDatasetConfig
from maze_transformer.dataset.tokenizer import SPECIAL_TOKENS
from maze_transformer.evaluation.eval_model import predict_maze_paths
from maze_transformer.evaluation.plot_maze import MazePlot
from maze_transformer.generation.constants import CoordTup

# Our Code
from maze_transformer.generation.lattice_maze import (
    SolvedMaze,
    coord_str_to_tuple_noneable,
)
from maze_transformer.training.config import ZanjHookedTransformer


@serializable_dataclass
class ProcessedMazeAttention(SerializableDataclass):
    input_maze: SolvedMaze
    tokens: list[str]
    tokens_context: list[str]
    logits: Float[torch.Tensor, "n_vocab"]
    n_layers: int
    n_heads: int
    attention_dict: dict[str, Float[torch.Tensor, "1 n_heads n_positions n_positions"]]
    attention_tensored: Float[torch.Tensor, "n_layers n_heads n_tokens n_tokens"]
    attention_names: list[str]  # names for attention_tensored

    @classmethod
    def from_model_and_dataset(
        cls,
        model: ZanjHookedTransformer,
        dataset: MazeDataset,
        n_mazes: int = 1,
        context_maze_only: bool = True,
        context_maze_fn: typing.Callable[[list[str]], list[str]] | None = None,
    ) -> list["ProcessedMazeAttention"]:
        outputs: list[ProcessedMazeAttention] = list()

        for i in range(n_mazes):
            # get the maze from the dataset and process into tokens
            solved_maze: SolvedMaze = dataset[i]
            tokens: list[str] = solved_maze.as_tokens(dataset.cfg.node_token_map)
            tokens_context: list[str]

            if context_maze_only:
                assert context_maze_fn is None
                path_start_index: int = tokens.index(SPECIAL_TOKENS["path_start"])
                tokens_context = tokens[: path_start_index + 1]
            else:
                assert context_maze_fn is not None
                tokens_context = context_maze_fn(tokens)

            # get the model's prediction and attention data
            with torch.no_grad():
                # we have to join here, since otherwise run_with_cache assumes each token is a separate batch
                logits, cache = model.run_with_cache(" ".join(tokens_context))

            # filter and append to outputs
            attention_data: dict[str, torch.Tensor] = {
                k: w for k, w in cache.items() if "hook_pattern" in k
            }

            assert model.zanj_model_config.model_cfg.n_layers == len(attention_data)
            example_attention_data: Float[
                torch.Tensor, "1 n_heads n_positions n_positions"
            ] = attention_data[list(attention_data.keys())[0]]
            assert (
                model.zanj_model_config.model_cfg.n_heads
                == example_attention_data.shape[1]
            )
            n_tokens: int = example_attention_data.shape[2]

            attention_tensored: Float[
                torch.Tensor, "n_layers_heads n_tokens n_tokens"
            ] = torch.concatenate(
                [w for k, w in attention_data.items()],
                dim=0,
            ).reshape(
                -1, n_tokens, n_tokens
            )

            outputs.append(
                ProcessedMazeAttention(
                    input_maze=solved_maze,
                    tokens=tokens,
                    tokens_context=tokens_context,
                    logits=logits,
                    n_layers=model.zanj_model_config.model_cfg.n_layers,
                    n_heads=model.zanj_model_config.model_cfg.n_heads,
                    attention_dict=attention_data,
                    attention_tensored=attention_tensored,
                    attention_names=[
                        f"Layer {i} Head {j}"
                        for i in range(model.zanj_model_config.model_cfg.n_layers)
                        for j in range(model.zanj_model_config.model_cfg.n_heads)
                    ],
                )
            )

        return outputs

    def summary(self) -> dict:
        return {
            "tokens": " ".join(self.tokens),
            "tokens_context": " ".join(self.tokens_context),
            "n_layers": self.n_layers,
            "n_heads": self.n_heads,
            "logits.shape": self.logits.shape,
            "attention_tensored.shape": self.attention_tensored.shape,
            "attention_names": " ".join(self.attention_names),
            "attention_dict.keys()": " ".join(list(self.attention_dict.keys())),
        }

    def plot_attentions(self, **kwargs):
        """plot using circuitsvis attention_heads. kwargs passed on"""
        return attention_heads(
            self.attention_tensored,
            self.tokens_context,
            self.attention_names,
            **kwargs,
        )

    def plot_colored_tokens_multi(self, from_token: int = 0, **kwargs):
        """plot using circuitsvis colored_tokens_multi. kwargs passed on"""
        attentions_from_token: Float[
            torch.Tensor, "n_tokens-from_token n_layers_heads"
        ] = torch.sum(
            self.attention_tensored[:, from_token + 1 :, from_token + 1 :],
            dim=2,  # TODO: is this the correct dimension?
        ).T
        return colored_tokens_multi(
            self.tokens_context[from_token:],
            attentions_from_token,
            self.attention_names,
            **kwargs,
        )

    def plot_attentions_on_maze(
        self,
        predict_path_len: int | None = None,
        model: ZanjHookedTransformer | None = None,
        dataset_cfg: MazeDatasetConfig | None = None,
        color_map: str = "Blues",
        subplot_kwargs: dict | None = None,
    ):
        """plot the attention weights on the maze itself, for each head

        if predict_path_len is not None, then the path will be predicted and plotted as well
        this requires a model and dataset_cfg to be passed in
        if it is None, no path will be predicted or plotted

        subplot_kwargs are passed to the plt.subplots call
        """
        if subplot_kwargs is None:
            subplot_kwargs = dict()
        # add predicted path
        if predict_path_len is not None:
            # predict
            print(self.tokens_context)
            prediction: list[CoordTup] = predict_maze_paths(
                tokens_batch=[
                    self.tokens_context
                ],  # need to wrap in a list since a batch is expected
                data_cfg=dataset_cfg,
                model=model,
                max_new_tokens=predict_path_len,
            )[0]

        # initialize MazePlots for each attention head
        mazeplots: list[list[MazePlot]] = [
            [
                (
                    MazePlot(self.input_maze)
                    if predict_path_len is None
                    else MazePlot(self.input_maze).add_predicted_path(prediction)
                )
                for j in range(self.n_heads)
            ]
            for i in range(self.n_layers)
        ]

        for idx_attn, (name, attn) in enumerate(
            zip(self.attention_names, self.attention_tensored)
        ):
            # empty node values
            node_values: Float[np.ndarray, "grid_n grid_n"] = np.zeros(
                self.input_maze.grid_shape
            )
            # get node values for each token
            for idx_token, token in enumerate(self.tokens_context):
                coord: CoordTup | None = coord_str_to_tuple_noneable(token)
                if coord is not None:
<<<<<<< HEAD
                    node_values[coord[0], coord[1]] += np.sum(attn[idx_token].numpy())
=======
                    node_values[coord[0], coord[1]] += np.sum(
                        attn[idx_token].cpu().numpy()
                    )
>>>>>>> 1f4c082a

                # update MazePlot objects
                mazeplots[idx_attn // self.n_heads][
                    idx_attn % self.n_heads
                ].add_node_values(
                    node_values=node_values,
                    color_map=color_map,
                )

        # create a shared figure
        fig, axs = plt.subplots(
            self.n_layers, self.n_heads, figsize=(20, 20), **subplot_kwargs
        )
        # plot on the shared figure and add titles
        for i in range(self.n_layers):
            for j in range(self.n_heads):
                mazeplots[i][j].plot(
                    title=f"Layer {i} Head {j}",
                    fig_ax=(fig, axs[i, j]),
                )

        return fig, axs


def colorize(
    tokens: list[str],
    weights: list[float],
    cmap: matplotlib.colors.Colormap | str = "Blues",
    template: str = '<span class="barcode"; style="color: black; background-color: {clr}">&nbsp{tok}&nbsp</span>',
) -> str:
    """given a sequence of tokens and their weights, colorize the tokens according to the weights (output is html)

    originally from https://stackoverflow.com/questions/59220488/to-visualize-attention-color-tokens-using-attention-weights
    """

    if isinstance(cmap, str):
        cmap = matplotlib.cm.get_cmap(cmap)

    colored_string: str = ""

    for word, color in zip(tokens, weights):
        color_hex: str = matplotlib.colors.rgb2hex(cmap(color)[:3])
        colored_string += template.format(clr=color_hex, tok=word)

    return colored_string


def _test():
    mystr: str = "lorem ipsum dolor sit amet consectetur adipiscing elit sed do eiusmod tempor incididunt ut labore et dolore magna aliqua ut enim ad minim veniam quis nostrud exercitation ullamco laboris nisi ut aliquip ex ea commodo consequat duis aute irure dolor in reprehenderit in voluptate velit esse cillum dolore eu fugiat nulla pariatur excepteur sint occaecat cupidatat non proident sunt in culpa qui officia deserunt mollit anim id est laborum"
    tokens: list[str] = mystr.split()
    weights: list[float] = np.random.rand(len(tokens)).tolist()
    colored: str = colorize(tokens, weights)
    IPython.display.display(IPython.display.HTML(colored))<|MERGE_RESOLUTION|>--- conflicted
+++ resolved
@@ -209,13 +209,9 @@
             for idx_token, token in enumerate(self.tokens_context):
                 coord: CoordTup | None = coord_str_to_tuple_noneable(token)
                 if coord is not None:
-<<<<<<< HEAD
-                    node_values[coord[0], coord[1]] += np.sum(attn[idx_token].numpy())
-=======
                     node_values[coord[0], coord[1]] += np.sum(
                         attn[idx_token].cpu().numpy()
                     )
->>>>>>> 1f4c082a
 
                 # update MazePlot objects
                 mazeplots[idx_attn // self.n_heads][
