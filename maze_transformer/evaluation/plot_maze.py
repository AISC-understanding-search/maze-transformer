--- conflicted
+++ resolved
@@ -198,11 +198,7 @@
         self.preceding_tokens_coords = preceeding_tokens_coords
         return self
 
-<<<<<<< HEAD
-    def plot(self) -> None:
-=======
     def plot(self, dpi: int = 100, title: str = "") -> MazePlot:
->>>>>>> e2db9216
         """Plot the maze and paths."""
         self.fig = plt.figure(dpi=dpi)
         self.ax = self.fig.add_subplot(1, 1, 1)
@@ -222,18 +218,11 @@
         self.ax.set_ylabel("row")
         self.fig.suptitle(title)
 
+    def show(self, dpi: int = 100, title: str = "") -> None:
+        """Plot the maze and paths and show the plot. DONT USE THIS IN NOTEBOOKS WHICH NEED TO BE TESTED IN CI!!!"""
+        self.plot(dpi=dpi, title=title)
+        plt.show()
         return self
-
-<<<<<<< HEAD
-    def show(self) -> None:
-        """Show the plot. DONT USE THIS IN NOTEBOOKS WHICH NEED TO BE TESTED IN CI!!!"""
-        self.plot()
-=======
-    def show(self, dpi: int = 100, title: str = "") -> None:
-        """Plot the maze and paths and show the plot."""
-        self.plot(dpi=dpi, title=title)
->>>>>>> e2db9216
-        plt.show()
 
     def _rowcol_to_coord(self, point: Coord) -> NDArray:
         """Transform Point from MazeTransformer (row, column) notation to matplotlib default (x, y) notation where x is the horizontal axis."""
