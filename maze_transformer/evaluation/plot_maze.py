--- conflicted
+++ resolved
@@ -11,13 +11,8 @@
 from matplotlib.colors import ListedColormap, Normalize
 from muutils.tensor_utils import NDArray
 
-<<<<<<< HEAD
-from maze_transformer.generation.constants import Coord, CoordArray, CoordList, CoordTup
-from maze_transformer.generation.latticemaze import LatticeMaze
-=======
 from maze_transformer.generation.constants import Coord, CoordArray, CoordList
 from maze_transformer.generation.lattice_maze import Coord, CoordArray, LatticeMaze
->>>>>>> 7307f055
 
 MAX_NODE_VALUE_EPSILON: float = 1e-10
 
@@ -299,14 +294,10 @@
 
             self.ax.imshow(img, cmap=cmap, vmin=-1, vmax=1)
 
-<<<<<<< HEAD
     def _latticemaze_to_img(
             self, 
             connection_val_scale: float = 0.93,
         ) -> Bool[np.ndarray, "row col"]:
-=======
-    def _lattice_maze_to_img(self) -> NDArray["row col", bool]:
->>>>>>> 7307f055
         """
         Build an image to visualise the maze.
         Each "unit" consists of a node and the right and lower adjacent wall/connection. Its area is ul * ul.
@@ -429,16 +420,10 @@
         self.unit_length = 2
 
         # Determine the size of the maze
-<<<<<<< HEAD
         maze: Bool[np.ndarray, "x y"] = self._latticemaze_to_img()
         n_rows: int = maze.shape[0]
         n_cols: int = maze.shape[1]
         maze_str: str = ""
-=======
-        maze = self._lattice_maze_to_img()
-        n_rows, n_cols = maze.shape
-        maze_str = ""
->>>>>>> 7307f055
 
         # Iterate through each element of the maze and print the appropriate symbol
         for i in range(n_rows):
