--- conflicted
+++ resolved
@@ -58,15 +58,11 @@
     """
     Load a model and associated config files from a path.
     """
-<<<<<<< HEAD
-    # load the configs
-=======
 
     # Note: This should become less fragile in the future when we start keeping configs in the dataset file
 
     # get path to the folder containing the model
     config_folder: Path = Path(model_path).parent
->>>>>>> b5af4567
     # check for the filenames, go up a dir if they don't exist
     assert model_path.suffix == ".pt", "Model path must be a .pt file"
     config_path = find_config(model_path)
