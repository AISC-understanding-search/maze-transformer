--- conflicted
+++ resolved
@@ -3,20 +3,9 @@
 from pathlib import Path
 
 import torch
-<<<<<<< HEAD
 from muutils.tensor_utils import NDArray
 from transformer_lens import HookedTransformer
 
-=======
-from muutils.tensor_utils import ATensor, NDArray
-from transformer_lens import HookedTransformer
-
-# bin these
-from transformers import PreTrainedTokenizer
-
-from maze_transformer.evaluation.plot_maze import PathFormat, plot_multi_paths
-from maze_transformer.generation.generators import LatticeMazeGenerators
->>>>>>> ff9189ed
 from maze_transformer.generation.latticemaze import (
     SPECIAL_TOKENS,
     CoordTup,
@@ -51,10 +40,6 @@
         to_check = [containing_folder, containing_folder.parent]
 
     for folder in to_check:
-<<<<<<< HEAD
-        # For reverse compatibility, allow separate config files OR a single config holder
-=======
->>>>>>> ff9189ed
         holder_path = folder / TRAIN_SAVE_FILES.config_holder
         if holder_path.exists():
             return holder_path
@@ -67,15 +52,7 @@
     """
     Load a model and associated config files from a path.
     """
-<<<<<<< HEAD
     # load the configs
-=======
-
-    # Note: This should become less fragile in the future when we start keeping configs in the dataset file
-
-    # get path to the folder containing the model
-    config_folder: Path = Path(model_path).parent
->>>>>>> ff9189ed
     # check for the filenames, go up a dir if they don't exist
     assert model_path.suffix == ".pt", "Model path must be a .pt file"
     config_path = find_config(model_path)
@@ -85,21 +62,11 @@
     ), f"Couldn't find configs in run containing {model_path}"
 
     # TODO Make this part of the ConfigHolder - https://github.com/AISC-understanding-search/maze-transformer/issues/31
-<<<<<<< HEAD
-=======
-    # initialize tokenizer
-    tokenizer = PreTrainedTokenizer(
-        bos_token=SPECIAL_TOKENS["padding"],
-        eos_token=SPECIAL_TOKENS["padding"],
-        pad_token=SPECIAL_TOKENS["padding"],
-    )
->>>>>>> ff9189ed
 
     # load the configs
     with open(config_path, "r") as f:
         combined_json = json.load(f)
         config_holder = ConfigHolder.load(combined_json)
-<<<<<<< HEAD
 
     if verbose:
         print(f"Loaded config\n{config_holder}\n" + ("-" * 40))
@@ -123,71 +90,6 @@
     model.eval()
 
     return model, config_holder
-=======
-        config_holder.tokenizer = tokenizer
-
-    if verbose:
-        print(f"Loaded config\n{config_holder}\n" + ("-" * 40))
-
-    model: HookedTransformer = config_holder.create_model()
-    state_dict = torch.load(model_path, map_location=model.cfg.device)
-    model.load_and_process_state_dict(
-        state_dict,
-        fold_ln=False,
-        center_writing_weights=True,
-        center_unembed=True,
-        refactor_factored_attn_matrices=True,
-    )
-    # We're folding layernorm, but not using HookedTransformer.from_pretrained
-    # This means when torch.load_state_dict is invoked by transformer_lens, it
-    # will complain about the fact that we deleted layernorm from the state_dict
-    # Neel has a function to address this which Inserts layernorms that implement
-    # only the normalization - to not trigger warning from torch.load - disgusting so:
-    # TODO Probably just get Neel to allow the "strict" flag to be disabled inside of model.load_and_process_state_dict
-    model.process_weights_(fold_ln=True)
-    model.eval()
-
-    return model, config_holder
-
-
-#! Soon to be defunct
-def predict_tokens(
-    cfg: ConfigHolder,
-    model: HookedTransformer,
-    inputs: torch.Tensor,
-    n_tokens: int = 32,
-    **generate_kwargs,
-):
-    """
-    Predict the next tokens
-    """
-    # print(f"{inputs.shape = } {n_tokens = } {model.config.n_positions = }")
-    sequence = pad_sequence(inputs, cfg)
-    with torch.no_grad():
-        for _ in range(n_tokens):
-            sequence = model.generate(
-                sequence[:, -model.config.n_positions :],
-                do_sample=True,
-                **generate_kwargs,
-            )
-
-    return sequence
-
-
-#! Soon to be defunct
-def pad_sequence(
-    seq: ATensor,
-    cfg: ConfigHolder,
-) -> torch.Tensor:
-    """pads the token according to the context length and padding token in the config"""
-    # assert (padding_val is not None) or (cfg.tokenizer.pad_token is not None), \
-    #        "No padding token defined in tokenizer, please provide a padding value"
-    # This is super ugly
-    pad_token = cfg.dataset_cfg.tokenizer_map["<PADDING>"]
-    return torch.nn.functional.pad(
-        seq, (cfg.dataset_cfg.seq_len_max - seq.shape[0], 0), value=pad_token
-    )
->>>>>>> ff9189ed
 
 
 def decode_maze_tokens_to_coords(
@@ -250,34 +152,15 @@
         maze_tokens.append(path_true_tokens[0])
 
     # encode + pad the maze tokens
-<<<<<<< HEAD
     maze_arr_nopad = model.to_tokens(" ".join(maze_tokens), prepend_bos=False)
-=======
-    #! TODO update once tokenizer changes
-    maze_arr_nopad: ATensor = torch.tensor(
-        [data_cfg.tokenizer_map[t] for t in maze_tokens],
-        dtype=torch.long,
-    )
-    eos_token_id = data_cfg.tokenizer_map[SPECIAL_TOKENS["end_path"]]
->>>>>>> ff9189ed
 
     if verbose:
         print("Generating Model Completions")
     #! NOTE verbose flag here will require latest clone of TrasformerLens from github
     # have the model predict some tokens
-<<<<<<< HEAD
     predictions = model.generate(
         maze_arr_nopad,
         eos_token_id=model.tokenizer.eos_token_id,
-=======
-    maze_arr_nopad = maze_arr_nopad.unsqueeze(0)
-    if verbose:
-        print("Generating Model Completions")
-    #! NOTE verbose flag here will require latest clone of TrasformerLens from github
-    predictions = model.generate(
-        maze_arr_nopad,
-        eos_token_id=eos_token_id,
->>>>>>> ff9189ed
         stop_at_eos=True,
         max_new_tokens=n_tokens_pred,
         verbose=verbose,
@@ -316,79 +199,4 @@
         LatticeMaze.from_tokens(maze_tokens),
         path_true,
         path_predicted,
-<<<<<<< HEAD
-=======
-    )
-
-
-def generate_plot_predicted_path(
-    model_path: Path,
-    n_tokens_pred: int = 5,
-):
-    model, cfg = load_model_with_configs(model_path)
-
-    # generate a maze
-    grid_n: int = cfg.dataset_cfg.grid_n
-    maze: LatticeMaze = LatticeMazeGenerators.gen_dfs((grid_n, grid_n))
-    c_start = (0, 0)
-    c_end = (grid_n - 1, grid_n - 1)
-
-    # solve the maze explicitly
-    path_true = np.array(
-        maze.find_shortest_path(
-            c_start=c_start,
-            c_end=c_end,
-        )
-    )
-
-    solved_maze: MazeTokenizer = MazeTokenizer(
-        maze=maze,
-        solution=np.array(
-            maze.find_shortest_path(
-                c_start=c_start,
-                c_end=c_end,
-            )
-        ),
-    )
-
-    # tokenize the maze
-    maze_only_tokens: list[str] = solved_maze.as_tokens(
-        cfg.dataset_cfg.node_token_map, solution=False
-    ) + [SPECIAL_TOKENS["start_path"]]
-
-    print("maze tokens:", maze_only_tokens)
-
-    array_nopad = torch.tensor(
-        [cfg.dataset_cfg.tokenizer_map[t] for t in maze_only_tokens],
-        dtype=torch.int32,
-        device="cpu",
-    )
-
-    array: ATensor = pad_sequence(array_nopad, cfg)
-
-    # have the model predict some tokens
-    predictions = predict_tokens(cfg, model, array.unsqueeze(0), n_tokens_pred)
-
-    print(predictions)
-
-    # decode the tokens
-    predicted_tokens = [cfg.dataset_cfg.token_arr[t] for t in predictions[0]]
-
-    print(predicted_tokens)
-
-    path_predicted: list[tuple[int, int]] = decode_maze_tokens_to_coords(
-        predicted_tokens[len(maze_only_tokens) :],
-        mazedata_cfg=cfg.dataset_cfg,
-        when_noncoord="skip",
-    )
-
-    # plot the maze and both solutions
-    # for label, fmt, color, path in paths
-    plot_multi_paths(
-        maze=maze,
-        paths=[
-            PathFormat(path_true, "true", "-", "red", {"width": 0.015}),
-            PathFormat(np.array(path_predicted), "predicted", ":", "blue", {}),
-        ],
->>>>>>> ff9189ed
     )