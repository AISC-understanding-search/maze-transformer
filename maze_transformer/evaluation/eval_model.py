import json
from pathlib import Path
from typing import cast

import numpy as np
import torch
from jaxtyping import Float
from muutils.statcounter import StatCounter
from transformer_lens import HookedTransformer
from transformer_lens import utils as tl_utils

from maze_transformer.dataset.maze_dataset import MazeDataset, MazeDatasetConfig
from maze_transformer.evaluation.path_evals import PathEvalFunction, PathEvals
<<<<<<< HEAD
from maze_transformer.generation.generators import LatticeMazeGenerators
from maze_transformer.generation.lattice_maze import SolvedMaze
=======
>>>>>>> 1f4c082a
from maze_transformer.generation.constants import SPECIAL_TOKENS, CoordTup
from maze_transformer.training.config import ConfigHolder
from maze_transformer.dataset.maze_dataset import MazeDataset, MazeDatasetConfig
from maze_transformer.dataset.tokenizer import HuggingMazeTokenizer
from maze_transformer.training.train_save_files import TRAIN_SAVE_FILES
from maze_transformer.utils.token_utils import (
    WhenMissing,
<<<<<<< HEAD
    get_path_tokens,
    get_tokens_up_to_path_start,
    remove_padding_from_token_str,
=======
    get_context_tokens,
    get_path_tokens,
>>>>>>> 1f4c082a
    tokens_to_coords,
)
from maze_transformer.utils.utils import chunks

# pylint: disable=protected-access


def find_config(folder: Path) -> Path | tuple[Path, Path] | None:
    """Assumed directory structure:
    run_folder/
        -- model.final.pt
        -- config.json (or data_config.json and train_config.json)
        -- checkpoints/
            -- model.checkpoint_num.pt

    Should be able to return config from anywhere in this structure
    (regardless if path provided is file or folder name)
    """
    containing_folder = folder if folder.is_dir() else folder.parent
    if containing_folder.name == "checkpoints":
        to_check = [containing_folder.parent.parent]  # get run folder from checkpoints
    else:  # Generic - probably got path to run folder or model.final.pt
        to_check = [containing_folder, containing_folder.parent]

    for folder in to_check:
        holder_path = folder / TRAIN_SAVE_FILES.config_holder
        if holder_path.exists():
            return holder_path


def load_model_with_configs(
    model_path: Path,
    verbose: bool = False,
    fold_ln: bool = True,
) -> tuple[HookedTransformer, ConfigHolder]:
    """
    Load a model and associated config files from a path.

    # TODO: replace this whole thing with a single zanj.read(fname) call
    """
    # load the configs
    # check for the filenames, go up a dir if they don't exist
    assert model_path.suffix == ".pt", "Model path must be a .pt file"
    config_path = find_config(model_path)

    assert (
        config_path is not None
    ), f"Couldn't find configs in run containing {model_path}"

    # TODO Make this part of the ConfigHolder - https://github.com/AISC-understanding-search/maze-transformer/issues/31

    # load the configs
    with open(config_path, "r") as f:
        combined_json = json.load(f)
    config_holder = ConfigHolder.load(combined_json)

    if verbose:
        print(f"Loaded config\n{config_holder}\n" + ("-" * 40))

    model: HookedTransformer = config_holder.create_model()
    state_dict = torch.load(model_path, map_location=model.cfg.device)
    model.load_and_process_state_dict(
        state_dict,
        fold_ln=False,
        center_writing_weights=True,
        center_unembed=True,
        refactor_factored_attn_matrices=True,
    )
    # We're folding layernorm, but not using HookedTransformer.from_pretrained
    # This means when torch.load_state_dict is invoked by transformer_lens, it
    # will complain about the fact that we deleted layernorm from the state_dict
    # NOTE temporary fix until https://github.com/neelnanda-io/TransformerLens/issues/219 is resolved

    model.process_weights_(fold_ln=fold_ln)
    model.setup()  # Re-attach layernorm hooks by calling setup
    model.eval()

    return model, config_holder


def predict_maze_paths(
    tokens_batch: list[list[str]],
    data_cfg: MazeDatasetConfig,
    model: HookedTransformer,
    # Note: The start coord is included in the model input, so max_new_tokens is how many tokens can be predicted AFTER the start. This function returns the full paths, including start coord, so in general the max returned path length is max_new_tokens + 1
    max_new_tokens: int = 8,
    verbose: bool = False,
    when_noncoord: WhenMissing = "skip",
<<<<<<< HEAD
) -> list[str|list[tuple[int, int]]]:
    indices_batch: list[ATensor] = []
    # for tokens in tokens_batch:
    #     maze = get_tokens_up_to_path_start(tokens)
    #     indices = torch.tensor(
    #         [data_cfg.tokenizer_map[t] for t in maze], dtype=torch.long
    #     )
    #     indices_batch.append(indices)


    prediction_batch: list[str] = [
        model.generate(
            " ".join(tokens),
=======
    temperature: float = 0.0,
) -> list[str | list[tuple[int, int]]]:
    """given the model and a batch of context tokens, make predictions for the path"""

    # check types
    assert isinstance(
        tokens_batch, list
    ), f"tokens_batch must be a list, got {type(tokens_batch)}"
    assert all(
        isinstance(tokens, list) for tokens in tokens_batch
    ), f"tokens_batch must be a list of lists, got {[type(tokens) for tokens in tokens_batch] = }"
    assert all(
        isinstance(x, str) for tokens in tokens_batch for x in tokens
    ), f"tokens_batch must be a list of lists of strings, got {[type(x) for tokens in tokens_batch for x in tokens] = }"

    # predict some tokens
    prediction_batch: list[list[str]] = list()
    for tokens in tokens_batch:
        # context is string
        context: str = " ".join(get_context_tokens(tokens))
        # predict tokens
        prediction: str = model.generate(
            context,
>>>>>>> 1f4c082a
            eos_token_id=data_cfg.tokenizer_map[SPECIAL_TOKENS["path_end"]],
            stop_at_eos=True,
            max_new_tokens=max_new_tokens,
            verbose=verbose,
<<<<<<< HEAD
        )
        for tokens in tokens_batch
    ]
=======
            temperature=temperature,
        )
        assert isinstance(
            prediction, str
        ), f"prediction must be a string, got '{type(prediction)=}'\n{prediction = }"
        # convert to strings
        prediction_batch.append(prediction.split(" "))
>>>>>>> 1f4c082a

    # turn the predicted tokens into paths
    paths: list[list[tuple[int, int]]] = []
<<<<<<< HEAD
    for preds in prediction_batch:
        pred_tokens: list[str] = preds.split(" ")
        path_tokens: list[str] = get_path_tokens(pred_tokens, trim_end=True)
        path_coords: list[str|CoordTup] = tokens_to_coords(
=======
    for pred_tokens in prediction_batch:
        path_tokens: list[str] = get_path_tokens(pred_tokens, trim_end=True)
        path_coords: list[str | CoordTup] = tokens_to_coords(
>>>>>>> 1f4c082a
            path_tokens,
            maze_data_cfg=data_cfg,
            when_noncoord=when_noncoord,
        )
        # This is the correct type when using "skip"
        if when_noncoord == "skip":
            paths.append(cast(list[tuple[int, int]], path_coords))

    return paths


def evaluate_path_predictions(
    solved_mazes: list[SolvedMaze],
    predictions: list[list[tuple[int, int]]],
    path_evals: dict[str, PathEvalFunction],
) -> dict[str, StatCounter]:
    path_scores: dict[str, StatCounter] = {
        name: StatCounter() for name in path_evals.keys()
    }
    for name, func in path_evals.items():
        path_scores[name].update(
            func(
                maze=solved_maze.maze,
                solution=np.array(solved_maze.solution),
                prediction=np.array(prediction),
            )
            for solved_maze, prediction in zip(solved_mazes, predictions)
        )

    return path_scores


def evaluate_model(
    model: HookedTransformer,
    dataset: MazeDataset,
    path_evals: dict[str, PathEvalFunction] | None = None,
    max_new_tokens: int = 8,
    batch_size: int = 64,
    verbose: bool = False,
) -> dict[str, StatCounter]:
    """Run a set of eval functions on a model for a given dataset. Returns a seperate StatCounter for each eval function."""
    if not path_evals:
        path_evals = PathEvals.fast

    path_scores: dict[str, StatCounter] = {
        name: StatCounter() for name in path_evals.keys()
    }

    for maze_batch in chunks(dataset, batch_size):
        tokens_batch = [
            maze.as_tokens(dataset.cfg.node_token_map) for maze in maze_batch
        ]
        predictions = predict_maze_paths(
            tokens_batch=tokens_batch,
            data_cfg=dataset.cfg,
            model=model,
            max_new_tokens=max_new_tokens,
            verbose=verbose,
        )

<<<<<<< HEAD
        batch_scores = evaluate_path_predictions(solved_mazes, predictions, path_evals)
        # update the running totals with the batch results
        for path_score in path_scores.keys():
            path_scores[path_score] += batch_scores[path_score]

    return path_scores


def evaluate_logits(
    logits: Float[torch.Tensor, "batch pos d_vocab"],
    batch: list[int],
    config: ConfigHolder,
    tokenizer: HuggingMazeTokenizer,
    path_evals: dict[str, PathEvalFunction] | None = None,
) -> dict[str, StatCounter]:
    """Runs a set of eval functions on the provided logits. For path evals, an attempt will be made to extract a predicted path from the logits (it is assumed that the logits are an entire sequence output from training, so they contain the adj_list plus path)"""

    scores: dict[str, StatCounter] = {}

    if path_evals:
        sampled_logits = tl_utils.sample_logits(logits)
        prediction_tokens = tokenizer.batch_decode(sampled_logits)
        predicted_paths = []
        for tokens in prediction_tokens:
            # this returns first path_start to end of list. Early in training there may be multiple path_start tokens, so results should be treated with caution
            path_tokens = get_path_tokens(tokens.split(" "))
            path_coords = tokens_to_coords(
                path_tokens, maze_data_cfg=config.dataset_cfg, when_noncoord="skip"
=======
        for name, func in eval_functions.items():
            score_counters[name].update(
                func(
                    maze=solved_maze,
                    solution=np.array(solved_maze.solution),
                    prediction=np.array(prediction),
                    model=model,
                )
                for solved_maze, prediction in zip(maze_batch, predictions)
>>>>>>> 1f4c082a
            )
            predicted_paths.append(cast(list[tuple[int, int]], path_coords))

        maze_tokens = [
            remove_padding_from_token_str(token_str)
            for token_str in tokenizer.batch_decode(batch)
        ]

        solved_mazes = [SolvedMaze.from_tokens(tokens.split(" "), config.dataset_cfg) for tokens in maze_tokens]
        scores |= evaluate_path_predictions(solved_mazes, predicted_paths, path_evals)

    return scores<|MERGE_RESOLUTION|>--- conflicted
+++ resolved
@@ -11,11 +11,8 @@
 
 from maze_transformer.dataset.maze_dataset import MazeDataset, MazeDatasetConfig
 from maze_transformer.evaluation.path_evals import PathEvalFunction, PathEvals
-<<<<<<< HEAD
 from maze_transformer.generation.generators import LatticeMazeGenerators
 from maze_transformer.generation.lattice_maze import SolvedMaze
-=======
->>>>>>> 1f4c082a
 from maze_transformer.generation.constants import SPECIAL_TOKENS, CoordTup
 from maze_transformer.training.config import ConfigHolder
 from maze_transformer.dataset.maze_dataset import MazeDataset, MazeDatasetConfig
@@ -23,14 +20,11 @@
 from maze_transformer.training.train_save_files import TRAIN_SAVE_FILES
 from maze_transformer.utils.token_utils import (
     WhenMissing,
-<<<<<<< HEAD
     get_path_tokens,
     get_tokens_up_to_path_start,
     remove_padding_from_token_str,
-=======
     get_context_tokens,
     get_path_tokens,
->>>>>>> 1f4c082a
     tokens_to_coords,
 )
 from maze_transformer.utils.utils import chunks
@@ -119,21 +113,6 @@
     max_new_tokens: int = 8,
     verbose: bool = False,
     when_noncoord: WhenMissing = "skip",
-<<<<<<< HEAD
-) -> list[str|list[tuple[int, int]]]:
-    indices_batch: list[ATensor] = []
-    # for tokens in tokens_batch:
-    #     maze = get_tokens_up_to_path_start(tokens)
-    #     indices = torch.tensor(
-    #         [data_cfg.tokenizer_map[t] for t in maze], dtype=torch.long
-    #     )
-    #     indices_batch.append(indices)
-
-
-    prediction_batch: list[str] = [
-        model.generate(
-            " ".join(tokens),
-=======
     temperature: float = 0.0,
 ) -> list[str | list[tuple[int, int]]]:
     """given the model and a batch of context tokens, make predictions for the path"""
@@ -157,16 +136,10 @@
         # predict tokens
         prediction: str = model.generate(
             context,
->>>>>>> 1f4c082a
             eos_token_id=data_cfg.tokenizer_map[SPECIAL_TOKENS["path_end"]],
             stop_at_eos=True,
             max_new_tokens=max_new_tokens,
             verbose=verbose,
-<<<<<<< HEAD
-        )
-        for tokens in tokens_batch
-    ]
-=======
             temperature=temperature,
         )
         assert isinstance(
@@ -174,20 +147,12 @@
         ), f"prediction must be a string, got '{type(prediction)=}'\n{prediction = }"
         # convert to strings
         prediction_batch.append(prediction.split(" "))
->>>>>>> 1f4c082a
 
     # turn the predicted tokens into paths
     paths: list[list[tuple[int, int]]] = []
-<<<<<<< HEAD
-    for preds in prediction_batch:
-        pred_tokens: list[str] = preds.split(" ")
-        path_tokens: list[str] = get_path_tokens(pred_tokens, trim_end=True)
-        path_coords: list[str|CoordTup] = tokens_to_coords(
-=======
     for pred_tokens in prediction_batch:
         path_tokens: list[str] = get_path_tokens(pred_tokens, trim_end=True)
         path_coords: list[str | CoordTup] = tokens_to_coords(
->>>>>>> 1f4c082a
             path_tokens,
             maze_data_cfg=data_cfg,
             when_noncoord=when_noncoord,
@@ -223,17 +188,17 @@
 def evaluate_model(
     model: HookedTransformer,
     dataset: MazeDataset,
-    path_evals: dict[str, PathEvalFunction] | None = None,
+    eval_functions: dict[str, PathEvalFunction] | None = None,
     max_new_tokens: int = 8,
     batch_size: int = 64,
     verbose: bool = False,
 ) -> dict[str, StatCounter]:
     """Run a set of eval functions on a model for a given dataset. Returns a seperate StatCounter for each eval function."""
-    if not path_evals:
-        path_evals = PathEvals.fast
-
-    path_scores: dict[str, StatCounter] = {
-        name: StatCounter() for name in path_evals.keys()
+    if not eval_functions:
+        eval_functions = PathEvals.evals
+
+    score_counters: dict[str, StatCounter] = {
+        name: StatCounter() for name in eval_functions.keys()
     }
 
     for maze_batch in chunks(dataset, batch_size):
@@ -248,13 +213,18 @@
             verbose=verbose,
         )
 
-<<<<<<< HEAD
-        batch_scores = evaluate_path_predictions(solved_mazes, predictions, path_evals)
-        # update the running totals with the batch results
-        for path_score in path_scores.keys():
-            path_scores[path_score] += batch_scores[path_score]
-
-    return path_scores
+        for name, func in eval_functions.items():
+            score_counters[name].update(
+                func(
+                    maze=solved_maze,
+                    solution=np.array(solved_maze.solution),
+                    prediction=np.array(prediction),
+                    model=model,
+                )
+                for solved_maze, prediction in zip(maze_batch, predictions)
+            )
+
+    return score_counters
 
 
 def evaluate_logits(
@@ -277,17 +247,6 @@
             path_tokens = get_path_tokens(tokens.split(" "))
             path_coords = tokens_to_coords(
                 path_tokens, maze_data_cfg=config.dataset_cfg, when_noncoord="skip"
-=======
-        for name, func in eval_functions.items():
-            score_counters[name].update(
-                func(
-                    maze=solved_maze,
-                    solution=np.array(solved_maze.solution),
-                    prediction=np.array(prediction),
-                    model=model,
-                )
-                for solved_maze, prediction in zip(maze_batch, predictions)
->>>>>>> 1f4c082a
             )
             predicted_paths.append(cast(list[tuple[int, int]], path_coords))
 
