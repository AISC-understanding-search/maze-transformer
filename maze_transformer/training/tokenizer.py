from itertools import chain

# Avoid circular import from training/config.py
from typing import TYPE_CHECKING, Union  # need Union as "a" | "b" doesn't work

import torch
from muutils.tensor_utils import ATensor, NDArray
from transformers import PreTrainedTokenizer
from transformers.tokenization_utils import BatchEncoding

from maze_transformer.generation.latticemaze import (
    SPECIAL_TOKENS,
    Coord,
    CoordTup,
    LatticeMaze,
)

if TYPE_CHECKING:
    from maze_transformer.training.config import ConfigHolder, MazeDatasetConfig
# pylint: disable=unused-import


def maze_to_tokens(
    maze: LatticeMaze,
    solution: list[Coord],
    node_token_map: dict[CoordTup, str],
) -> list[str]:
    """serialize maze and solution to tokens"""
    tokens: list[str] = [
        # give adjacency list
        SPECIAL_TOKENS["adjlist_start"],
        *chain.from_iterable(
            [
                [
<<<<<<< HEAD
                    node_token_map[tuple(c_s.tolist())],
                    SPECIAL_TOKENS["connector"],
                    node_token_map[tuple(c_e.tolist())],
                    SPECIAL_TOKENS["adjacency_endline"],
                ]
                for c_s, c_e in maze.as_adj_list()
            ]
        ),
        SPECIAL_TOKENS["adjlist_end"],
        # give origin
        SPECIAL_TOKENS["origin_start"],
        node_token_map[tuple(solution[0])],
        SPECIAL_TOKENS["origin_end"],
        # give target
        SPECIAL_TOKENS["target_start"],
        node_token_map[tuple(solution[-1])],
        SPECIAL_TOKENS["target_end"],
        SPECIAL_TOKENS["path_start"],
        *[node_token_map[tuple(c.tolist())] for c in solution],
        SPECIAL_TOKENS["path_end"],
    ]

    return tokens
=======
                    [
                        node_token_map[tuple(c_s.tolist())],
                        SPECIAL_TOKENS["connector"],
                        node_token_map[tuple(c_e.tolist())],
                        SPECIAL_TOKENS["adjacency_endline"],
                    ]
                    for c_s, c_e in self.maze.as_adjlist()
                ]
            ),
            SPECIAL_TOKENS["adjlist_end"],
            # give origin
            SPECIAL_TOKENS["origin_start"],
            node_token_map[tuple(self.pos_start)],
            SPECIAL_TOKENS["origin_end"],
            # give target
            SPECIAL_TOKENS["target_start"],
            node_token_map[tuple(self.pos_end)],
            SPECIAL_TOKENS["target_end"],
        ]

        if solution:
            # give path
            tokens.extend(
                [
                    SPECIAL_TOKENS["path_start"],
                    *[node_token_map[tuple(c.tolist())] for c in self.solution],
                    SPECIAL_TOKENS["path_end"],
                ]
            )

        return tokens


class HuggingMazeTokenizer(PreTrainedTokenizer):
    vocab: dict[str, int]  # map of token_ids to strings

    bos_token: str = SPECIAL_TOKENS["path_start"]
    eos_token: str = SPECIAL_TOKENS["path_end"]
    pad_token: str = SPECIAL_TOKENS["padding"]
    unk_token: str = "<UNK>"

    vocab_size: int = 0
    additional_special_tokens: list[str] = [
        x for x in SPECIAL_TOKENS.values() if x not in [SPECIAL_TOKENS["padding"]]
    ]

    # Overwrite class attributes
    padding_side = "left"
    truncation_side = "left"  #! strange choice, but it's what we did in pad_sequence

    name_or_path = "maze_tokenizer"

    def __init__(
        self, cfg: Union["ConfigHolder", "MazeDatasetConfig"], **kwargs
    ) -> None:
        # Avoid isinstance() because of circular import
        if type(cfg).__name__ == "ConfigHolder":
            cfg = cfg.dataset_cfg

        super().__init__(max_len=cfg.seq_len_max, **kwargs)
        # We are having to do evil things here
        vocab = {token: i for i, token in enumerate(cfg.token_arr)}
        vocab[self.unk_token] = len(vocab)
        self.vocab = vocab

        self.added_tokens_encoder = vocab
        self.added_tokens_decoder = {i: token for token, i in vocab.items()}

        self.unique_no_split_tokens = cfg.token_arr
        self._create_trie(self.unique_no_split_tokens)

        # IDs specified during construction
        self.bos_token_id = self.added_tokens_encoder[self.bos_token]
        self.eos_token_id = self.added_tokens_encoder[self.eos_token]
        self.pad_token_id = self.added_tokens_encoder[self.pad_token]

    def __call__(self, text, **kwargs) -> BatchEncoding:
        """
        Tokenizer will take a list of strings and encode each
        I.e. a single example should be a continuous string
            "a b c d e f" not ["a", "b", "c", "d", "e", "f"]
        """
        try:
            return super().__call__(text, **kwargs)
        except NotImplementedError as e:
            raise NotImplementedError(
                f"Caught an error during tokenization - probably because you are trying to encode a token not present in the tokenizer's vocabulary"
            )

    def batch_decode(
        self,
        sequences: list[int] | list[list[int]] | ATensor,
        skip_special_tokens: bool = False,
        **kwargs,
    ) -> list[str]:
        if isinstance(sequences, torch.Tensor) and sequences.ndim == 1:
            # Because the slow tokenizer behaves differently to fast ones...
            sequences = sequences.unsqueeze(-1)
        return super().batch_decode(sequences, skip_special_tokens, **kwargs)

    def to_ascii(
        self, sequence: list[int | str] | ATensor, start=None, end=None
    ) -> NDArray:
        # Sequence should be a single maze (not batch)
        if isinstance(sequence, list) and isinstance(sequence[0], str):
            str_sequence = sequence  # already decoded
        else:
            # remove padding
            sequence = torch.tensor(sequence)
            assert sequence.ndim == 1, f"Expected 1D sequence, got {sequence.ndim}D"
            sequence = sequence[sequence != self.pad_token_id]
            str_sequence = self.batch_decode(sequence)

        # Filter out the adjacency list
        str_sequence = str_sequence[
            1 : str_sequence.index(SPECIAL_TOKENS["adjlist_end"])
        ]

        lattice_maze = LatticeMaze.from_tokens(str_sequence)
        return lattice_maze.as_ascii(start=start, end=end)
>>>>>>> fa310484
<|MERGE_RESOLUTION|>--- conflicted
+++ resolved
@@ -32,13 +32,12 @@
         *chain.from_iterable(
             [
                 [
-<<<<<<< HEAD
                     node_token_map[tuple(c_s.tolist())],
                     SPECIAL_TOKENS["connector"],
                     node_token_map[tuple(c_e.tolist())],
                     SPECIAL_TOKENS["adjacency_endline"],
                 ]
-                for c_s, c_e in maze.as_adj_list()
+                for c_s, c_e in maze.as_adjlist()
             ]
         ),
         SPECIAL_TOKENS["adjlist_end"],
@@ -56,38 +55,6 @@
     ]
 
     return tokens
-=======
-                    [
-                        node_token_map[tuple(c_s.tolist())],
-                        SPECIAL_TOKENS["connector"],
-                        node_token_map[tuple(c_e.tolist())],
-                        SPECIAL_TOKENS["adjacency_endline"],
-                    ]
-                    for c_s, c_e in self.maze.as_adjlist()
-                ]
-            ),
-            SPECIAL_TOKENS["adjlist_end"],
-            # give origin
-            SPECIAL_TOKENS["origin_start"],
-            node_token_map[tuple(self.pos_start)],
-            SPECIAL_TOKENS["origin_end"],
-            # give target
-            SPECIAL_TOKENS["target_start"],
-            node_token_map[tuple(self.pos_end)],
-            SPECIAL_TOKENS["target_end"],
-        ]
-
-        if solution:
-            # give path
-            tokens.extend(
-                [
-                    SPECIAL_TOKENS["path_start"],
-                    *[node_token_map[tuple(c.tolist())] for c in self.solution],
-                    SPECIAL_TOKENS["path_end"],
-                ]
-            )
-
-        return tokens
 
 
 class HuggingMazeTokenizer(PreTrainedTokenizer):
@@ -176,5 +143,4 @@
         ]
 
         lattice_maze = LatticeMaze.from_tokens(str_sequence)
-        return lattice_maze.as_ascii(start=start, end=end)
->>>>>>> fa310484
+        return lattice_maze.as_ascii(start=start, end=end)