from functools import partial
from pathlib import Path

import torch
from jaxtyping import Float
<<<<<<< HEAD
from muutils.zanj import ZANJ
=======
from muutils.misc import freeze, sanitize_fname  # type: ignore[import]
>>>>>>> 1f4c082a
from torch.utils.data import DataLoader
from transformer_lens.HookedTransformer import SingleLoss
from zanj import ZANJ

from maze_transformer.dataset.maze_dataset import MazeDataset, MazeDatasetConfig
from maze_transformer.evaluation.eval_model import evaluate_logits
from maze_transformer.evaluation.path_evals import PathEvals
from maze_transformer.generation.lattice_maze import SolvedMaze
from maze_transformer.training.config import ConfigHolder, ZanjHookedTransformer
from maze_transformer.dataset.tokenizer import HuggingMazeTokenizer
from maze_transformer.training.train_save_files import TRAIN_SAVE_FILES
from maze_transformer.training.wandb_logger import WandbLogger


def collate_batch(batch: list[SolvedMaze], config: MazeDatasetConfig) -> list[str]:
    return [" ".join(maze.as_tokens(config.node_token_map)) for maze in batch]


def get_dataloader(
    dataset: MazeDataset, cfg: ConfigHolder, logger: WandbLogger
) -> DataLoader:
    logger.progress(f"Loaded {len(dataset)} sequences")
    logger.progress("Creating dataloader")
    dataloader: DataLoader = DataLoader(
        dataset,
        collate_fn=partial(collate_batch, config=cfg.dataset_cfg),
        batch_size=cfg.train_cfg.batch_size,
        **cfg.train_cfg.dataloader_cfg,
    )

    return dataloader


def train(
    cfg: ConfigHolder,
    dataloader: DataLoader,
    logger: WandbLogger,
    output_dir: Path,
    device: torch.device,
    zanj: ZANJ | None = None,
) -> ZanjHookedTransformer:
    if zanj is None:
        zanj = ZANJ()
    logger.progress("Initializing model")
    model: ZanjHookedTransformer = cfg.create_model_zanj()
    logger.summary({"device": str(device), "model.device": model.cfg.device})
    logger.progress("Initializing optimizer")

    # Only the HuggingMazeTokenizer has token decoding implemented, which is required for evals
    evals_enabled = type(model.tokenizer) == HuggingMazeTokenizer
    if not evals_enabled:
        logger.progress(
            "Using a tokenizer that cannot decode. Disabling evals for this run"
        )

    optimizer: torch.optim.Optimizer = cfg.train_cfg.optimizer(
        model.parameters(),
        **cfg.train_cfg.optimizer_kwargs,
    )
    logger.summary(dict(model_n_params=model.cfg.n_params))

    model.train()
    logger.progress("Starting training")
    n_batches: int = len(dataloader)
    logger.summary({"n_batches": n_batches})

    checkpoint_interval_iters: int = max(
        1,
        int(cfg.train_cfg.checkpoint_interval // cfg.train_cfg.batch_size),
<<<<<<< HEAD
=======
    )
    loss_interval_iters: int = max(
        1, int(cfg.train_cfg.print_loss_interval // cfg.train_cfg.batch_size)
    )
    logger.progress(
        f"will train for {n_batches} batches, {checkpoint_interval_iters = }, {loss_interval_iters = }"
>>>>>>> 1f4c082a
    )
    loss_interval_iters: int = max(
        1, int(cfg.train_cfg.print_loss_interval // cfg.train_cfg.batch_size)
    )
    logger.progress(
        f"will train for {n_batches} batches, {checkpoint_interval_iters = }, {loss_interval_iters = }"
    )
    fast_eval_interval_iters: int = int(
        getattr(cfg.train_cfg, "fast_eval_interval", 0) // cfg.train_cfg.batch_size
    )
    slow_eval_interval_iters: int = int(
        getattr(cfg.train_cfg, "slow_eval_interval", 0) // cfg.train_cfg.batch_size
    )

    # TODO: check what happens in final batch where remaining mazes in dataset is less than batch size
    for iteration, batch in enumerate(dataloader):
        loss: SingleLoss
        logits: Float[torch.Tensor, "batch pos d_vocab"]
        logits, loss = model(batch, return_type="both")
        # Remove the last logit because it's the prediction for what comes after PATH_END (and so is meaningless)
        # Do this after computing loss because the loss_fn already ignores the last logit
        logits = logits[:, :-1, :]
        loss.backward()

        optimizer.step()
        optimizer.zero_grad()

        # TODO: tidy this up
        metrics: dict[str, dict[str, float | int] | float] = {"loss": float(loss)}
        breakpoint()
        if evals_enabled:
            if (
                fast_eval_interval_iters > 0
                and iteration % fast_eval_interval_iters == 0
            ):
                scores = evaluate_logits(
                    logits,
                    batch,
                    cfg,
                    model.tokenizer,
                    path_evals=PathEvals.fast,
                )
                for eval, stats in scores.items():
                    metrics[eval] = stats.summary()

            if (
                slow_eval_interval_iters > 0
                and iteration % slow_eval_interval_iters == 0
            ):
                scores = evaluate_logits(
                    logits,
                    batch,
                    cfg,
                    model.tokenizer,
                    path_evals=PathEvals.slow,
                )
                for eval, stats in scores.items():
                    metrics[eval] = stats.summary()

        print("logging metrics")
        logger.log_metric(metrics)

        if iteration % loss_interval_iters == 0:
            logger.progress(
                f"iteration {iteration}/{n_batches}: loss={loss.item():.3f}"
            )

        if iteration % loss_interval_iters == 0:
            logger.progress(
                f"iteration {iteration}/{n_batches}: loss={loss.item():.3f}"
            )

        del loss

        if iteration % checkpoint_interval_iters == 0:
            model_save_path: Path = (
                output_dir
                / TRAIN_SAVE_FILES.checkpoints
                / TRAIN_SAVE_FILES.model_checkpt_zanj(iteration)
            )
            logger.progress(f"Saving model to {model_save_path.as_posix()}")
            zanj.save(model, model_save_path)
            logger.upload_model(
                model_save_path, aliases=["latest", f"iter-{iteration}"]
            )

    # save the final model
    # ==================================================
    final_model_path: Path = output_dir / TRAIN_SAVE_FILES.model_final_zanj
    logger.progress(f"Saving final model to {final_model_path.as_posix()}")
    zanj.save(model, final_model_path)
    logger.upload_model(final_model_path, aliases=["latest", "final"])

    logger.progress("Done!")

    return model<|MERGE_RESOLUTION|>--- conflicted
+++ resolved
@@ -3,11 +3,7 @@
 
 import torch
 from jaxtyping import Float
-<<<<<<< HEAD
-from muutils.zanj import ZANJ
-=======
 from muutils.misc import freeze, sanitize_fname  # type: ignore[import]
->>>>>>> 1f4c082a
 from torch.utils.data import DataLoader
 from transformer_lens.HookedTransformer import SingleLoss
 from zanj import ZANJ
@@ -77,15 +73,12 @@
     checkpoint_interval_iters: int = max(
         1,
         int(cfg.train_cfg.checkpoint_interval // cfg.train_cfg.batch_size),
-<<<<<<< HEAD
-=======
     )
     loss_interval_iters: int = max(
         1, int(cfg.train_cfg.print_loss_interval // cfg.train_cfg.batch_size)
     )
     logger.progress(
         f"will train for {n_batches} batches, {checkpoint_interval_iters = }, {loss_interval_iters = }"
->>>>>>> 1f4c082a
     )
     loss_interval_iters: int = max(
         1, int(cfg.train_cfg.print_loss_interval // cfg.train_cfg.batch_size)
