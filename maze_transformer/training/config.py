from __future__ import annotations

<<<<<<< HEAD
import json
import typing
=======
>>>>>>> bf8605f5
import warnings
from functools import cached_property
from pathlib import Path
from typing import Any, Type

import torch
from muutils.dictmagic import kwargs_to_nested_dict
from muutils.json_serialize import (
    JSONitem,
    SerializableDataclass,
    serializable_dataclass,
    serializable_field,
)
from muutils.tensor_utils import TORCH_OPTIMIZERS_MAP  # type: ignore[import]
from muutils.zanj.torchutil import ConfiguredModel, set_config_class
from transformer_lens import HookedTransformer  # type: ignore[import]
from transformer_lens import HookedTransformerConfig
from transformers import PreTrainedTokenizer

from maze_transformer.training.maze_dataset import (
    MAZE_DATASET_CONFIGS,
    MazeDatasetConfig,
)
from maze_transformer.training.tokenizer import HuggingMazeTokenizer


@serializable_dataclass(kw_only=True)
class BaseGPTConfig(SerializableDataclass):
    """
    Add a name property and serialization to HookedTransformerConfig
    """

    name: str
    act_fn: str
    d_model: int
    d_head: int
    n_layers: int

<<<<<<< HEAD
    are_layernorms_folded: bool = serializable_field(default=False)
    are_weights_processed: bool = serializable_field(default=False)
=======
    weight_processing: dict[str, bool] = serializable_field(
        default_factory=lambda: dict(
            are_layernorms_folded=False,
            are_weights_processed=False,
        )
    )
>>>>>>> bf8605f5


# ==================================================


def _optimizer_save_fn(optim: Type[torch.optim.Optimizer]) -> str:
    """convert torch optimizer to string, while checking that the conversion is reversible"""
    optim_name: str = optim.__name__
    assert optim_name in TORCH_OPTIMIZERS_MAP
    assert TORCH_OPTIMIZERS_MAP[optim_name] == optim
    return optim_name


@serializable_dataclass(kw_only=True)
class TrainConfig(SerializableDataclass):
    """full training configuration"""

    name: str

    optimizer: Type[torch.optim.Optimizer] = serializable_field(  # type: ignore
        default_factory=lambda: torch.optim.RMSprop,
        serialization_fn=_optimizer_save_fn,
        loading_fn=lambda data: TORCH_OPTIMIZERS_MAP[data["optimizer"]],
    )

    optimizer_kwargs: dict[str, Any] = serializable_field(  # type: ignore
        default_factory=lambda: dict(lr=0.000001)
    )

    @property
    def get_optimizer(self, params) -> Type[torch.optim.Optimizer]:
        return self.optimizer(params, **self.optimizer_kwargs)

    batch_size: int = serializable_field(default=128)

    dataloader_cfg: dict = serializable_field(  # type: ignore
        default_factory=lambda: dict(
            shuffle=True,
            num_workers=16,  # make this smaller if you're not running on a big cluster probably
            persistent_workers=True,
            drop_last=True,
            # collate_fn = None, # we pad the tensors in the Dataset object
            # batch_size = None, # see batchsize in the encompassing TrainConfig
        )
    )

    print_loss_interval: int = serializable_field(default=1000)
    checkpoint_interval: int = serializable_field(default=50000)


# actual configuration setups
# ==================================================

_GPT_CONFIGS_LIST: list[BaseGPTConfig] = [
    BaseGPTConfig(
        name="tiny-v1",
        act_fn="gelu",
        d_model=32,
        d_head=16,
        n_layers=4,
    ),
    BaseGPTConfig(
        name="tuned-v1",
        act_fn="gelu",
        d_model=384,
        d_head=64,
        n_layers=6,
    ),
    BaseGPTConfig(
        name="gpt2-small",
        act_fn="gelu",
        d_model=384,  # half of gpt2-small
        d_head=64,  # match gpt-2 small
        n_layers=12,  # half of gpt2-small
    ),
    # this one is just for integration tests
    BaseGPTConfig(
        name="nano-v1",
        act_fn="gelu",
        d_model=8,
        d_head=4,
        n_layers=2,
    ),
]

GPT_CONFIGS: dict[str, BaseGPTConfig] = {cfg.name: cfg for cfg in _GPT_CONFIGS_LIST}

_TRAINING_CONFIG_LIST: list[TrainConfig] = [
    TrainConfig(
        name="integration-v1",
        optimizer=torch.optim.RMSprop,
        optimizer_kwargs=dict(lr=0.0001),
        batch_size=16,
        dataloader_cfg=dict(
            shuffle=True,
            num_workers=2,
            persistent_workers=True,
            drop_last=False,
        ),
        print_loss_interval=100,
        checkpoint_interval=1000,
    ),
    TrainConfig(
        name="tiny-v1",
        optimizer=torch.optim.RMSprop,
        optimizer_kwargs=dict(lr=0.000001),
        batch_size=32,
        dataloader_cfg=dict(
            shuffle=True,
            num_workers=8,
            persistent_workers=True,
            drop_last=True,
        ),
        print_loss_interval=1000,
        checkpoint_interval=5000,
    ),
    TrainConfig(
        name="gpt2-small",
        optimizer=torch.optim.AdamW,
        optimizer_kwargs=dict(lr=6e-4, weight_decay=1e-1, betas=(0.9, 0.95)),
        batch_size=64,
        dataloader_cfg=dict(
            shuffle=True,
            num_workers=16,
            persistent_workers=True,
            drop_last=True,
        ),
        print_loss_interval=50,
        checkpoint_interval=10000,
    ),
    TrainConfig(
        name="sweep-v1",
        optimizer=torch.optim.AdamW,
        optimizer_kwargs=dict(lr=0.0001),
        batch_size=64,
        dataloader_cfg=dict(
            shuffle=True,
            num_workers=8,
            persistent_workers=True,
            drop_last=True,
        ),
        print_loss_interval=1000,
        checkpoint_interval=5000,
    ),
]


TRAINING_CONFIGS: dict[str, TrainConfig] = {
    cfg.name: cfg for cfg in _TRAINING_CONFIG_LIST
}


@serializable_dataclass(kw_only=True)
class ConfigHolder(SerializableDataclass):
    """
    Handles any logic that moves data between the configs below it.
    """

    dataset_cfg: MazeDatasetConfig
    model_cfg: BaseGPTConfig
    train_cfg: TrainConfig
    name: str = serializable_field(default="default")
    pretrainedtokenizer_kwargs: dict[str, JSONitem] | None = serializable_field(
        default=None
    )

    @property
    def seed(self) -> int:
        return self.dataset_cfg.seed

    @cached_property
    def tokenizer(self) -> PreTrainedTokenizer:
        """if pretrained tokenizer kwargs are provided, use those, otherwise use the HuggingMazeTokenizer derived from the dataset_cfg"""
        if self.pretrainedtokenizer_kwargs is not None:
            return PreTrainedTokenizer(**self.pretrainedtokenizer_kwargs)
        else:
            return HuggingMazeTokenizer(self.dataset_cfg)

    @cached_property
    def hooked_transformer_cfg(self) -> HookedTransformerConfig:
        return HookedTransformerConfig(
            act_fn=self.model_cfg.act_fn,
            d_model=self.model_cfg.d_model,
            d_head=self.model_cfg.d_head,
            n_layers=self.model_cfg.n_layers,
            n_ctx=self.dataset_cfg.seq_len_max,
            d_vocab=len(self.dataset_cfg.token_arr),
        )

    def transformer_config(self) -> HookedTransformerConfig:
        warnings.warn(
            "cfg.transformer_config() is deprecated, use cfg.hooked_transformer_cfg or cfg.create_model_zanj() instead",
            DeprecationWarning,
        )
        return self.hooked_transformer_cfg

    def create_model(self) -> HookedTransformer:
        return HookedTransformer(
            cfg=self.hooked_transformer_cfg,
            tokenizer=self.tokenizer,
        )

    def create_model_zanj(self) -> ZanjHookedTransformer:
        return ZanjHookedTransformer(self)

<<<<<<< HEAD
    @classmethod
    def get_config_multisource(
        cls,
        cfg: ConfigHolder | None = None,
        cfg_file: str | Path | None = None,
        cfg_names: typing.Sequence[str] | None = None,
        kwargs_in: dict | None = None,
    ) -> ConfigHolder:
        """pass one of cfg object, file, or list of names. Any kwargs will be applied to the config object (and should start with 'cfg.')
        
        cfg_names should be either `(dataset_cfg_name,model_cfg_name,train_cfg_name)` or the same with collective name at the end

        valid name keys:
            - dataset_cfg_name: {dataset_cfg_names}
            - model_cfg_name: {model_cfg_names}
            - train_cfg_name: {train_cfg_names}
        """.format(
            dataset_cfg_names=str(list(MAZE_DATASET_CONFIGS.keys())),
            model_cfg_names=str(list(GPT_CONFIGS.keys())),
            train_cfg_names=str(list(TRAINING_CONFIGS.keys())),
        )

        config: ConfigHolder
        assert (
            sum(1 for x in (cfg, cfg_file, cfg_names) if x is not None) == 1
        ), "Must provide exactly one of cfg, cfg_file, or cfg_names"

        if cfg is not None:
            assert cfg_names is None, "Must provide either cfg or cfg_names"
            config = cfg
        elif cfg_file is not None:
            with open(cfg_file) as f:
                config = ConfigHolder.load(json.load(f))
        elif cfg_names is not None:
            assert (
                len(cfg_names) == 3 or len(cfg_names) == 4
            ), "cfg_names must be (dataset_cfg_name,model_cfg_name,train_cfg_name) or the same with collective name at the end"
            dataset_cfg_name: str
            model_cfg_name: str
            train_cfg_name: str
            name: str
            if len(cfg_names) == 3:
                dataset_cfg_name, model_cfg_name, train_cfg_name = cfg_names
                name = f"multsrc_{dataset_cfg_name}_{model_cfg_name}_{train_cfg_name}"
            else:
                dataset_cfg_name, model_cfg_name, train_cfg_name, name = cfg_names
            config = ConfigHolder(
                name=name,
                dataset_cfg=MAZE_DATASET_CONFIGS[dataset_cfg_name],
                model_cfg=GPT_CONFIGS[model_cfg_name],
                train_cfg=TRAINING_CONFIGS[train_cfg_name],
            )

        else:
            raise ValueError(
                "Must provide exactly one of cfg, cfg_file, or cfg_names. this state should be unreachable btw."
            )

        # update config with kwargs
        if kwargs_in:
            kwargs_dict: dict = kwargs_to_nested_dict(
                kwargs_in, sep=".", strip_prefix="cfg.", when_unknown_prefix="raise"
            )
            config.update_from_nested_dict(kwargs_dict)

        return config

=======
>>>>>>> bf8605f5

@set_config_class(ConfigHolder)
class ZanjHookedTransformer(ConfiguredModel, HookedTransformer):
    """A hooked transformer that is configured by a ConfigHolder

    the inheritance order is critical here -- super() does not call parent, but calls the next class in the MRO
    So, we need ConfiguredModel to take the ConfigHolder and pass kwargs to HookedTransformer
    """

    def __init__(self, cfg_holder: ConfigHolder) -> None:
        super().__init__(
            # for ConfiguredModel
            zanj_model_config=cfg_holder,
            # for HookedTransformer
            cfg=cfg_holder.hooked_transformer_cfg,
            tokenizer=cfg_holder.tokenizer,
        )

    def _load_state_dict_wrapper(
        self,
        state_dict: dict[str, Any],
        **kwargs,
    ) -> None:
<<<<<<< HEAD
        """this is a wrapper around the _load_state_dict function that allows us to do extra things when loading a state dict"""

        recover_exact: bool = kwargs.get("recover_exact", False)
        fold_ln: bool = kwargs.get("fold_ln", True)

        if self.zanj_model_config.model_cfg.are_layernorms_folded and fold_ln:
            raise ValueError(
                "Cannot fold layernorms twice! the saved model already has layernorms folded"
            )

        if recover_exact and fold_ln:
            raise ValueError(
                "Can't recover exact weights if the layernorm is to be folded!"
            )

        self.zanj_model_config.model_cfg.are_layernorms_folded = fold_ln
        self.zanj_model_config.model_cfg.are_weights_processed = not recover_exact
=======
        """this is a wrapper around the _load_state_dict function that allows us to do extra things when loading a state dict

        # kwargs:
        - `recover_exact = False` disables `center_writing_weights` and `center_unembed` if set to true
        - `fold_ln = False` folds the layernorms if set to true
        - `refactor_factored_attn_matrices = False` refactors the factored attention matrices if set to true, this might cause accuracy issues according to @valedan

        """

        recover_exact: bool = kwargs.get("recover_exact", False)
        fold_ln: bool = kwargs.get("fold_ln", False)
        refactor_factored_attn_matrices: bool = kwargs.get(
            "refactor_factored_attn_matrices", False
        )

        if (
            self.zanj_model_config.model_cfg.weight_processing["are_layernorms_folded"]
            and fold_ln
        ):
            raise ValueError(
                f"Cannot fold layernorms twice! the saved model already has layernorms folded\n{kwargs = }"
            )

        if recover_exact and (fold_ln or refactor_factored_attn_matrices):
            raise ValueError(
                "Can't recover exact weights if the layernorm is to be folded, or the attention matrices are to be refactored\n{kwargs = }"
            )

        self.zanj_model_config.model_cfg.weight_processing["are_layernorms_folded"] = (
            self.zanj_model_config.model_cfg.weight_processing["are_layernorms_folded"]
            or fold_ln
        )
        self.zanj_model_config.model_cfg.weight_processing[
            "are_weights_processed"
        ] = self.zanj_model_config.model_cfg.weight_processing[
            "are_weights_processed"
        ] or (
            not recover_exact
        )
>>>>>>> bf8605f5

        self.load_and_process_state_dict(
            state_dict,
            fold_ln=False,
            center_writing_weights=not recover_exact,
            center_unembed=not recover_exact,
<<<<<<< HEAD
            refactor_factored_attn_matrices=not recover_exact,
=======
            refactor_factored_attn_matrices=refactor_factored_attn_matrices,
>>>>>>> bf8605f5
        )
        # We're folding layernorm, but not using HookedTransformer.from_pretrained
        # This means when torch.load_state_dict is invoked by transformer_lens, it
        # will complain about the fact that we deleted layernorm from the state_dict
        # NOTE temporary fix until https://github.com/neelnanda-io/TransformerLens/issues/219 is resolved

        self.process_weights_(
            fold_ln=fold_ln,
            center_writing_weights=not recover_exact,
            center_unembed=not recover_exact,
            refactor_factored_attn_matrices=False,
            move_state_dict_to_device=not recover_exact,
        )
        self.setup()  # Re-attach layernorm hooks by calling setup
        self.eval()<|MERGE_RESOLUTION|>--- conflicted
+++ resolved
@@ -1,10 +1,7 @@
 from __future__ import annotations
 
-<<<<<<< HEAD
 import json
 import typing
-=======
->>>>>>> bf8605f5
 import warnings
 from functools import cached_property
 from pathlib import Path
@@ -43,17 +40,12 @@
     d_head: int
     n_layers: int
 
-<<<<<<< HEAD
-    are_layernorms_folded: bool = serializable_field(default=False)
-    are_weights_processed: bool = serializable_field(default=False)
-=======
     weight_processing: dict[str, bool] = serializable_field(
         default_factory=lambda: dict(
             are_layernorms_folded=False,
             are_weights_processed=False,
         )
     )
->>>>>>> bf8605f5
 
 
 # ==================================================
@@ -259,7 +251,6 @@
     def create_model_zanj(self) -> ZanjHookedTransformer:
         return ZanjHookedTransformer(self)
 
-<<<<<<< HEAD
     @classmethod
     def get_config_multisource(
         cls,
@@ -327,8 +318,6 @@
 
         return config
 
-=======
->>>>>>> bf8605f5
 
 @set_config_class(ConfigHolder)
 class ZanjHookedTransformer(ConfiguredModel, HookedTransformer):
@@ -352,25 +341,6 @@
         state_dict: dict[str, Any],
         **kwargs,
     ) -> None:
-<<<<<<< HEAD
-        """this is a wrapper around the _load_state_dict function that allows us to do extra things when loading a state dict"""
-
-        recover_exact: bool = kwargs.get("recover_exact", False)
-        fold_ln: bool = kwargs.get("fold_ln", True)
-
-        if self.zanj_model_config.model_cfg.are_layernorms_folded and fold_ln:
-            raise ValueError(
-                "Cannot fold layernorms twice! the saved model already has layernorms folded"
-            )
-
-        if recover_exact and fold_ln:
-            raise ValueError(
-                "Can't recover exact weights if the layernorm is to be folded!"
-            )
-
-        self.zanj_model_config.model_cfg.are_layernorms_folded = fold_ln
-        self.zanj_model_config.model_cfg.are_weights_processed = not recover_exact
-=======
         """this is a wrapper around the _load_state_dict function that allows us to do extra things when loading a state dict
 
         # kwargs:
@@ -410,18 +380,13 @@
         ] or (
             not recover_exact
         )
->>>>>>> bf8605f5
 
         self.load_and_process_state_dict(
             state_dict,
             fold_ln=False,
             center_writing_weights=not recover_exact,
             center_unembed=not recover_exact,
-<<<<<<< HEAD
-            refactor_factored_attn_matrices=not recover_exact,
-=======
             refactor_factored_attn_matrices=refactor_factored_attn_matrices,
->>>>>>> bf8605f5
         )
         # We're folding layernorm, but not using HookedTransformer.from_pretrained
         # This means when torch.load_state_dict is invoked by transformer_lens, it
