--- conflicted
+++ resolved
@@ -90,14 +90,13 @@
         d_head=16,
         n_layers=4,
     ),
-<<<<<<< HEAD
     BaseGPTConfig(
         name="gpt2-small",
         act_fn="gelu",
         d_model=384,  # half of gpt2-small
         d_head=64,  # match gpt-2 small
         n_layers=6,  # half of gpt2-small
-=======
+    ),
     # this one is just for integration tests
     BaseGPTConfig(
         name="nano-v1",
@@ -105,7 +104,6 @@
         d_model=8,
         d_head=4,
         n_layers=2,
->>>>>>> 85d623f9
     ),
 ]
 
