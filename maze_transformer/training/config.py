--- conflicted
+++ resolved
@@ -137,23 +137,6 @@
         print_loss_interval=1000,
         checkpoint_interval=5000,
     ),
-<<<<<<< HEAD
-=======
-    TrainConfig(
-        name="tiny-v1-long",
-        optimizer=torch.optim.RMSprop,
-        optimizer_kwargs=dict(lr=0.000001),
-        batch_size=64,
-        dataloader_cfg=dict(
-            shuffle=True,
-            num_workers=16,
-            persistent_workers=True,
-            drop_last=True,
-        ),
-        print_loss_interval=1000,
-        checkpoint_interval=5000,
-        epochs=20,
-    ),
     TrainConfig(
         name="gpt2-small",
         optimizer=torch.optim.AdamW,
@@ -168,7 +151,6 @@
         print_loss_interval=50,
         checkpoint_interval=10000,
     ),
->>>>>>> 78def06e
 ]
 
 
