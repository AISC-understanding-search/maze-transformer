import copy
import functools
import json
import multiprocessing
import typing
import warnings
from functools import cached_property
from typing import Callable

import numpy as np
import tqdm
from jaxtyping import Int
from muutils.json_serialize import JSONitem, serializable_dataclass, serializable_field
from muutils.json_serialize.util import safe_getsource, string_as_lines
from muutils.misc import sanitize_fname

from maze_transformer.generation.constants import SPECIAL_TOKENS, Coord, CoordTup
from maze_transformer.generation.generators import GENERATORS_MAP, LatticeMazeGenerators
from maze_transformer.generation.lattice_maze import LatticeMaze, SolvedMaze
from maze_transformer.training.dataset import (
    DatasetFilterProtocol,
    GPTDataset,
    GPTDatasetConfig,
    register_filter_namespace_for_dataset,
    register_dataset_filter,
)

_MAZEDATASET_PROPERTIES_TO_SERIALIZE: list[str] = [
    "padding_token_index",
    "token_arr",
    "tokenizer_map",
    "grid_shape",
    # "node_token_map", # doesn't work by default due to keys being tuples
    "token_node_map",
    "n_tokens",
]

# TODO: re-add later, depends on a feature coming in muutils 0.3.2
__MAZEDATASET_PROPERTIES_TO_VALIDATE: list[str] = [
    "token_arr",
    "padding_token_index",
    "tokenizer_map",
    "grid_shape",
    "token_node_map",
    "n_tokens",
]


def _load_maze_ctor(maze_ctor_serialized: str | dict) -> Callable:
    if isinstance(maze_ctor_serialized, dict):
        # this is both the new and old version of the serialization
        return GENERATORS_MAP[maze_ctor_serialized["__name__"]]
    elif isinstance(maze_ctor_serialized, str):
        # this is a version I switched to for a while but now we are switching back
        warnings.warn(
            f"you are loading an old model/config!!! this should not be happening, please report to miv@knc.ai"
        )
        return GENERATORS_MAP[maze_ctor_serialized]
    else:
        raise ValueError(
            f"maze_ctor_serialized is of type {type(maze_ctor_serialized)}, expected str or dict"
        )


@serializable_dataclass(
    kw_only=True, properties_to_serialize=_MAZEDATASET_PROPERTIES_TO_SERIALIZE
)
class MazeDatasetConfig(GPTDatasetConfig):
    """maze dataset configuration, including tokenizers"""

    grid_n: int
    n_mazes: int
    maze_ctor: Callable = serializable_field(
        default_factory=lambda: LatticeMazeGenerators.gen_dfs,
        serialization_fn=lambda gen_func: {
            "__name__": gen_func.__name__,
            "__module__": gen_func.__module__,
            "__doc__": string_as_lines(gen_func.__doc__),
            "source_code": safe_getsource(gen_func),
        },
        loading_fn=lambda data: _load_maze_ctor(data["maze_ctor"]),
    )

    # TODO: add "maze_ctor_kwargs" field, for use in generators (see @canrager branch can-183-constrained-dfs)
    maze_ctor_kwargs: dict = serializable_field(
        default_factory=dict,
        serialization_fn=lambda kwargs: kwargs,
        loading_fn=lambda data: (
            dict()
            if data.get("maze_ctor_kwargs", None)
            is None  # this should handle the backwards compatibility
            else data["maze_ctor_kwargs"]
        ),
    )

    # paths_per_maze: int = 5,
    # p_min_tgt_dist: float = 0.2,

    @property
    def grid_shape(self) -> CoordTup:
        return (self.grid_n, self.grid_n)

    @property
    def grid_shape_np(self) -> Coord:
        return np.array(self.grid_shape)

    @cached_property
    def node_token_map(self) -> dict[CoordTup, str]:
        """map from node to token"""
        return {tuple(c): f"({c[0]},{c[1]})" for c in np.ndindex(self.grid_shape)}

    @cached_property
    def token_node_map(self) -> dict[str, CoordTup]:
        """map from token to node"""
        return {v: k for k, v in self.node_token_map.items()}

    @cached_property
    def token_arr(self) -> list[str]:
        """map from index to token"""
        return [
            *list(SPECIAL_TOKENS.values()),
            *list(self.node_token_map.values()),
        ]

    @property
    def n_tokens(self) -> int:
        return len(self.token_arr)

    @cached_property
    def padding_token_index(self) -> str:
        return self.tokenizer_map[SPECIAL_TOKENS["padding"]]

    def sdc_hash(self) -> int:
        return hash(json.dumps(self.serialize()))

    def to_fname(self) -> str:
        return sanitize_fname(
            f"{self.name}-g{self.grid_n}-n{self.n_mazes}-a_{self.maze_ctor.__name__.removeprefix('gen_')}-h{self.sdc_hash()%10**5}"
        )

    def summary(self) -> dict[str, JSONitem]:
        """abbreviated serialization, for human readability (not for loading!)"""
        s = self.serialize()
        output: dict[str, JSONitem] = {
            k: s[k]
            for k in [
                "name",
                "seq_len_min",
                "seq_len_max",
                "seed",
                "applied_filters",
                "grid_n",
                "n_mazes",
                "maze_ctor",
                "maze_ctor_kwargs",
            ]
        }
        # add the hashes
        output["sdc_hash"] = self.sdc_hash()
        output["fname"] = self.to_fname()
        return output


def _generate_maze_helper(index: int) -> SolvedMaze:
    maze: LatticeMaze = _GLOBAL_WORKER_CONFIG.maze_ctor(
        grid_shape=_GLOBAL_WORKER_CONFIG.grid_shape_np,
        **_GLOBAL_WORKER_CONFIG.maze_ctor_kwargs,
    )
    return SolvedMaze.from_lattice_maze(
        lattice_maze=maze,
        solution=maze.generate_random_path(),
    )


def _maze_gen_init_worker(config: MazeDatasetConfig):
    global _GLOBAL_WORKER_CONFIG
    _GLOBAL_WORKER_CONFIG = config

    # HACK: this makes the generation depend both on whether parallelism is used, and on the number of processes. this is bad!
    # only set numpy seed, since we do not use other random gens
    process_id: tuple[int] = multiprocessing.current_process()._identity
    if len(process_id) == 0:
        # no multiprocessing, seed was already set
        pass
    elif len(process_id) == 1:
        # multiprocessing, adjust seed based on process id
        np.random.seed(_GLOBAL_WORKER_CONFIG.seed + process_id[0])
    else:
        raise ValueError(
            f"unexpected process id: {process_id}\n{multiprocessing.Process()}"
        )

    print(f"\n\n\nworker id: {process_id}, seed: {np.random.get_state()[1][0]}")


class MazeDataset(GPTDataset):
    """maze dataset"""

    def __init__(
        self,
        cfg: MazeDatasetConfig,
        mazes: typing.Sequence[SolvedMaze],
    ) -> None:
        super().__init__()
        self.cfg: MazeDatasetConfig = cfg
        self.mazes: list[SolvedMaze] = list(mazes)

    def data_hash(self) -> int:
        return hash(tuple(self.mazes))

    def __getitem__(self, i: int) -> SolvedMaze:
        return self.mazes[i]

    def as_tokens(self, limit: int = 100) -> list[list[str]]:
        return [maze.as_tokens(self.cfg.node_token_map) for maze in self.mazes[:limit]]

    def __len__(self) -> int:
        return len(self.mazes)

    def __eq__(self, other: typing.Any) -> bool:
        if not isinstance(other, MazeDataset):
            return NotImplemented
        return self.cfg == other.cfg and self.mazes == other.mazes

    @classmethod
    def generate(
        cls,
        cfg: MazeDatasetConfig,
        gen_parallel: bool = False,
        pool_kwargs: dict | None = None,
        verbose: bool = False,
    ) -> "MazeDataset":
<<<<<<< HEAD
        """generate a maze dataset"""

        if pool_kwargs is None:
            pool_kwargs = dict()
        mazes: list[SolvedMaze] = list()
        maze_indexes: Int[np.int8, "maze_index"] = np.arange(cfg.n_mazes)
=======
        endpoint_nodes: Int[np.int8, "maze_index 2 2"] = np.random.randint(
            0,
            cfg.grid_shape,
            (cfg.n_mazes, 2, 2),
        )
>>>>>>> 15070b66

        solved_mazes: list[SolvedMaze]
        tqdm_kwargs: dict = dict(
            total=cfg.n_mazes,
            unit="maze",
            desc="generating & solving mazes",
            disable=not verbose,
        )
        if gen_parallel:
            with multiprocessing.Pool(
                **pool_kwargs,
                initializer=_maze_gen_init_worker,
                initargs=(cfg,),
            ) as pool:
                solved_mazes = list(
                    tqdm.tqdm(
                        pool.imap(
                            _generate_maze_helper,
                            maze_indexes,
                        ),
                        **tqdm_kwargs,
                    )
                )
        else:
            _maze_gen_init_worker(cfg)
            solved_mazes = list(
                tqdm.tqdm(
                    map(
                        _generate_maze_helper,
                        maze_indexes,
                    ),
                    **tqdm_kwargs,
                )
            )
        # reset seed to default value
        np.random.seed(cfg.seed)

        return cls(
            cfg=cfg,
            mazes=solved_mazes,
        )

    @classmethod
    def download(cls, cfg: MazeDatasetConfig, **kwargs) -> "MazeDataset":
        raise NotImplementedError("not implemented yet")

    @classmethod
    def load(cls, data: JSONitem) -> "MazeDataset":
        """load from zanj/json"""
        assert data["__format__"] == "MazeDataset"
        return cls(
            cfg=MazeDatasetConfig.load(data["cfg"]),
            mazes=[SolvedMaze.load(m) for m in data["mazes"]],
        )

    def serialize(self) -> JSONitem:
        """serialize to zanj/json"""
        return {
            "__format__": "MazeDataset",
            "cfg": self.cfg.serialize(),
            "mazes": [m.serialize() for m in self.mazes],
        }

    @classmethod
    def disk_load(cls, path: str, **kwargs) -> "MazeDataset":
        """load from disk"""
        warnings.warn(
            "deprecated, use `MazeDataset.read(path)` or `MazeDataset.load(ZANJ().read(path)))` instead",
            DeprecationWarning,
        )
        if kwargs:
            warnings.warn(
                f"kwargs to disk_load dont do anything: {kwargs = }", DeprecationWarning
            )
        return cls.read(path)

    def update_self_config(self):
        """update the config to match the current state of the dataset"""
        self.cfg.n_mazes = len(self.mazes)

    def custom_maze_filter(
        self,
        method: typing.Callable[[SolvedMaze], bool],
        **kwargs,
    ) -> "MazeDataset":
        """filter the dataset using a custom method"""
        output: MazeDataset = MazeDataset(
            cfg=copy.deepcopy(self.cfg),
            mazes=[m for m in self.mazes if method(m, **kwargs)],
        )
        output.cfg.applied_filters.append(
            {
                "name": f"__custom__:{method.__name__}",
                "kwargs": kwargs,
            }
        )
        output.update_self_config()
        return output


MazeDatasetConfig._dataset_class = property(lambda self: MazeDataset)


def register_maze_filter(
    method: typing.Callable[[SolvedMaze, typing.Any], bool]
) -> DatasetFilterProtocol:
    """register a maze filter, casting it to operate over the whole list of mazes

    method should be a staticmethod of a namespace class registered with `register_filter_namespace_for_dataset`

    this is a more restricted version of `register_dataset_filter` that removes the need for boilerplate for operating over the arrays
    """

    @functools.wraps(method)
    def wrapper(dataset: MazeDataset, *args, **kwargs):
        # copy and filter
        new_dataset: MazeDataset = MazeDataset(
            cfg=dataset.cfg,
            mazes=[m for m in dataset.mazes if method(m, *args, **kwargs)],
        )
        # update the config
        new_dataset.cfg.applied_filters.append(
            dict(name=method.__name__, args=args, kwargs=kwargs)
        )
        new_dataset.update_self_config()
        return new_dataset

    return wrapper


@register_filter_namespace_for_dataset(MazeDataset)
class MazeDatasetFilters:
    @register_maze_filter
    @staticmethod
    def path_length(maze: SolvedMaze, min_length: int) -> bool:
        """filter out mazes with a solution length less than `min_length`"""
        return len(maze.solution) >= min_length

    @register_maze_filter
    @staticmethod
    def start_end_distance(maze: SolvedMaze, min_distance: int) -> bool:
        """filter out datasets where the start and end pos are less than `min_distance` apart on the manhattan distance (ignoring walls)"""
        return np.linalg.norm(maze.start_pos - maze.end_pos, 1) >= min_distance

    @register_dataset_filter
    @staticmethod
    def cut_percentile_shortest(
        # percentile is 1-100, not 0-1, as this is what np.percentile expects
        dataset: MazeDataset,
        percentile: float = 10.0,
    ) -> MazeDataset:
        """cut the shortest `percentile` of mazes from the dataset"""
        lengths: np.ndarray = np.array([len(m.solution) for m in dataset])
        cutoff: int = int(np.percentile(lengths, percentile))

        filtered_mazes: list[SolvedMaze] = [
            m for m in dataset if len(m.solution) > cutoff
        ]
        new_dataset: MazeDataset = MazeDataset(cfg=dataset.cfg, mazes=filtered_mazes)

        return new_dataset<|MERGE_RESOLUTION|>--- conflicted
+++ resolved
@@ -230,20 +230,12 @@
         pool_kwargs: dict | None = None,
         verbose: bool = False,
     ) -> "MazeDataset":
-<<<<<<< HEAD
         """generate a maze dataset"""
 
         if pool_kwargs is None:
             pool_kwargs = dict()
         mazes: list[SolvedMaze] = list()
         maze_indexes: Int[np.int8, "maze_index"] = np.arange(cfg.n_mazes)
-=======
-        endpoint_nodes: Int[np.int8, "maze_index 2 2"] = np.random.randint(
-            0,
-            cfg.grid_shape,
-            (cfg.n_mazes, 2, 2),
-        )
->>>>>>> 15070b66
 
         solved_mazes: list[SolvedMaze]
         tqdm_kwargs: dict = dict(
