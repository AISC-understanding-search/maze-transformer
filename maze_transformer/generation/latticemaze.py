--- conflicted
+++ resolved
@@ -153,7 +153,6 @@
 
         return img
 
-<<<<<<< HEAD
     def as_ascii(self, start=None, end=None):
         """
         Returns an ASCII visualization of the maze.
@@ -182,9 +181,6 @@
         return maze_str
 
     def as_adjlist(
-=======
-    def as_adj_list(
->>>>>>> 85d623f9
         self, shuffle_d0: bool = True, shuffle_d1: bool = True
     ) -> NDArray["conn start_end coord", np.int8]:
         adjlist: NDArray["conn start_end coord", np.int8] = np.full(
