--- conflicted
+++ resolved
@@ -27,10 +27,7 @@
     tokens_to_coords,
 )
 
-<<<<<<< HEAD
 ConnectionList = Bool[np.ndarray, "lattice_dim x y"]
-=======
->>>>>>> bf8605f5
 RGB = tuple[int, int, int]
 
 PixelGrid = Int[np.ndarray, "x y rgb"]
@@ -56,11 +53,7 @@
     PATH: str = "X"
 
 
-<<<<<<< HEAD
-ASCII_PIXEL_PAIRINGS: dict[RGB, str] = {
-=======
 ASCII_PIXEL_PAIRINGS: dict[str, RGB] = {
->>>>>>> bf8605f5
     AsciiChars.WALL: PixelColors.WALL,
     AsciiChars.OPEN: PixelColors.OPEN,
     AsciiChars.START: PixelColors.START,
@@ -727,11 +720,8 @@
         solution: CoordArray,
         generation_meta: dict | None = None,
         lattice_dim: int = 2,
-<<<<<<< HEAD
         start_pos: Coord | None = None,
         end_pos: Coord | None = None,
-=======
->>>>>>> bf8605f5
     ) -> None:
         super().__init__(
             connection_list=connection_list,
@@ -742,7 +732,6 @@
         )
         self.__dict__["solution"] = solution
 
-<<<<<<< HEAD
         if start_pos is not None:
             assert np.array_equal(
                 np.array(start_pos), self.start_pos
@@ -752,8 +741,6 @@
                 np.array(end_pos), self.end_pos
             ), f"when trying to create a SolvedMaze, the given end_pos does not match the one in the solution: given={end_pos}, solution={self.end_pos}"
 
-=======
->>>>>>> bf8605f5
     # for backwards compatibility
     @property
     def maze(self) -> LatticeMaze:
