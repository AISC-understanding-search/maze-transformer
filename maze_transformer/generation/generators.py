import random
import warnings
from typing import Any, Callable

import numpy as np

from maze_transformer.generation.constants import CoordArray
from maze_transformer.generation.lattice_maze import (
    NEIGHBORS_MASK,
    ConnectionList,
    Coord,
    LatticeMaze,
    SolvedMaze,
)


class LatticeMazeGenerators:
    """namespace for lattice maze generation algorithms"""

    @staticmethod
    def gen_dfs(
        grid_shape: Coord,
        lattice_dim: int = 2,
        n_accessible_cells: int | None = None,
        max_tree_depth: int | None = None,
        start_coord: Coord | None = None,
    ) -> LatticeMaze:
        """generate a lattice maze using depth first search, iterative

        algorithm:
        1. Choose the initial cell, mark it as visited and push it to the stack
        2. While the stack is not empty
                1. Pop a cell from the stack and make it a current cell
                2. If the current cell has any neighbours which have not been visited
                        1. Push the current cell to the stack
                        2. Choose one of the unvisited neighbours
                        3. Remove the wall between the current cell and the chosen cell
                        4. Mark the chosen cell as visited and push it to the stack
        """

        grid_shape = np.array(grid_shape)
        n_total_cells: int = np.prod(grid_shape)

<<<<<<< HEAD
        # Default values if no constraints have been passed
        if n_accessible_cells is None:
            n_accessible_cells = n_total_cells
        if max_tree_depth is None:
            max_tree_depth = n_total_cells
        if start_coord is None:
            start_coord: Coord = np.random.randint(
                0,
                np.maximum(grid_shape - 1, 1),
                size=2,
            )

        # initialize the maze with no connections
        connection_list: np.ndarray = np.zeros(
            (lattice_dim, grid_shape[0], grid_shape[1]), dtype=np.bool_
        )
=======
        # initialize the maze with no connections
        connection_list: ConnectionList = np.zeros(
            (lattice_dim, grid_shape[0], grid_shape[1]), dtype=np.bool_
        )
        start_coord: Coord = np.random.randint(
            0,
            np.maximum(grid_shape - 1, 1),
            size=2,
        )
>>>>>>> 135435ac

        # initialize the stack with the target coord
        visited_cells: set[tuple[int, int]] = set()
        visited_cells.add(tuple(start_coord))
        stack: list[Coord] = [start_coord]

        # initialize tree_depth_counter
        current_tree_depth: int = 1

        # loop until the stack is empty or n_connected_cells is reached
        while stack and (len(visited_cells) < n_accessible_cells):
            # get the current coord from the stack
            current_coord: Coord = stack.pop()

            # filter neighbors by being within grid bounds and being unvisited
            unvisited_neighbors_deltas: list[tuple[Coord, Coord]] = [
                (neighbor, delta)
                for neighbor, delta in zip(
                    current_coord + NEIGHBORS_MASK, NEIGHBORS_MASK
                )
                if (
                    (tuple(neighbor) not in visited_cells)
                    and (0 <= neighbor[0] < grid_shape[0])
                    and (0 <= neighbor[1] < grid_shape[1])
                )
            ]

            # don't continue if max_tree_depth/2 is already reached (divide by 2 because we can branch to multiple directions)
            if unvisited_neighbors_deltas and (current_tree_depth < max_tree_depth / 2):
                stack.append(current_coord)

                # choose one of the unvisited neighbors
                chosen_neighbor, delta = random.choice(unvisited_neighbors_deltas)

                # add connection
                dim: int = np.argmax(np.abs(delta))
                # if positive, down/right from current coord
                # if negative, up/left from current coord (down/right from neighbor)
                clist_node: Coord = (
                    current_coord if (delta.sum() > 0) else chosen_neighbor
                )
                connection_list[dim, clist_node[0], clist_node[1]] = True

                # add to visited cells and stack
                visited_cells.add(tuple(chosen_neighbor))
                stack.append(chosen_neighbor)

                # Update current tree depth
                current_tree_depth += 1
            else:
                current_tree_depth -= 1

        return LatticeMaze(
            connection_list=connection_list,
            generation_meta=dict(
                func_name="gen_dfs",
                grid_shape=grid_shape,
                start_coord=start_coord,
                visited_cells=visited_cells,
                n_accessible_cells=n_accessible_cells,
                max_tree_depth=max_tree_depth,
            ),
        )

    @staticmethod
    def gen_wilson(
        grid_shape: Coord,
    ) -> LatticeMaze:
        """Generate a lattice maze using Wilson's algorithm. Wilson's algorithm generates an unbiased (random) maze
        sampled from the uniform distribution over all mazes, using loop-erased random walks. The generated maze is
        acyclic and all cells are part of a unique connected space.
        https://en.wikipedia.org/wiki/Maze_generation_algorithm#Wilson's_algorithm"""

        def neighbor(current: Coord, direction: int) -> Coord:
            row, col = current

            if direction == 0:
                col -= 1  # Left
            elif direction == 1:
                col += 1  # Right
            elif direction == 2:
                row -= 1  # Up
            elif direction == 3:
                row += 1  # Down
            else:
                return None

            return np.array([row, col]) if 0 <= row < rows and 0 <= col < cols else None

        rows, cols = grid_shape

        # A connection list only contains two elements: one boolean matrix indicating all the
        # downwards connections in the maze, and one boolean matrix indicating the rightwards connections.
        connection_list: np.ndarray = np.zeros((2, rows, cols), dtype=np.bool_)

        connected = np.zeros(grid_shape, dtype=np.bool_)
        direction_matrix = np.zeros(grid_shape, dtype=int)

        # Mark a random cell as connected
        connected[random.randint(0, rows - 1)][random.randint(0, cols - 1)] = True

        cells_left: int = rows * cols - 1
        while cells_left > 0:
            current: Coord = np.array(
                [random.randint(0, rows - 1), random.randint(0, cols - 1)]
            )
            start: Coord = current

            # Random walk through the maze while recording path taken until a connected cell is found
            while not connected[current[0]][current[1]]:
                # Find a valid neighboring cell by checking in a random direction then rotating clockwise
                direction: int = random.randint(0, 4)
                next: Coord = neighbor(current, direction)

                while next is None:
                    direction += 1
                    if direction > 3:
                        direction = 0
                    next = neighbor(current, direction)

                # Keep track of the random path
                direction_matrix[current[0]][current[1]] = direction
                # Move to the neighboring cell
                current = next

            direction_matrix[current[0]][current[1]] = 4

            # Return to the start and retrace our path, connecting cells as we go
            current = start
            while not connected[current[0]][current[1]]:
                direction = direction_matrix[current[0]][current[1]]
                connected[current[0]][current[1]] = True
                cells_left -= 1

                next = neighbor(current, direction)
                # Connect the current and next cell
                # todo(luciaq) update LatticeMaze to take an adjacency list instead of a connection list for a more
                # natural connection update here
                if direction == 0:  # Left
                    connection_list[1][next[0]][next[1]] = True
                elif direction == 1:  # Right
                    connection_list[1][current[0]][current[1]] = True
                elif direction == 2:  # Up
                    connection_list[0][next[0]][next[1]] = True
                elif direction == 3:  # Down
                    connection_list[0][current[0]][current[1]] = True

                current = next

        return LatticeMaze(
            connection_list=connection_list,
            generation_meta=dict(
                func_name="gen_wilson",
                grid_shape=grid_shape,
            ),
        )

    @classmethod
    def gen_dfs_with_solution(cls, grid_shape: Coord):
        warnings.warn(
            "gen_dfs_with_solution is deprecated, use get_maze_with_solution instead",
            DeprecationWarning,
        )
        return get_maze_with_solution("gen_dfs", grid_shape)


# TODO: use the thing @valedan wrote for the evals function to make this automatic?
GENERATORS_MAP: dict[str, Callable[[Coord, Any], "LatticeMaze"]] = {
    "gen_dfs": LatticeMazeGenerators.gen_dfs,
    "gen_wilson": LatticeMazeGenerators.gen_wilson,
}


def get_maze_with_solution(gen_name: str, grid_shape: Coord) -> SolvedMaze:
    maze: LatticeMaze = GENERATORS_MAP[gen_name](grid_shape)
    solution: CoordArray = np.array(maze.generate_random_path())
    return SolvedMaze.from_lattice_maze(lattice_maze=maze, solution=solution)<|MERGE_RESOLUTION|>--- conflicted
+++ resolved
@@ -41,7 +41,6 @@
         grid_shape = np.array(grid_shape)
         n_total_cells: int = np.prod(grid_shape)
 
-<<<<<<< HEAD
         # Default values if no constraints have been passed
         if n_accessible_cells is None:
             n_accessible_cells = n_total_cells
@@ -55,20 +54,9 @@
             )
 
         # initialize the maze with no connections
-        connection_list: np.ndarray = np.zeros(
-            (lattice_dim, grid_shape[0], grid_shape[1]), dtype=np.bool_
-        )
-=======
-        # initialize the maze with no connections
         connection_list: ConnectionList = np.zeros(
             (lattice_dim, grid_shape[0], grid_shape[1]), dtype=np.bool_
         )
-        start_coord: Coord = np.random.randint(
-            0,
-            np.maximum(grid_shape - 1, 1),
-            size=2,
-        )
->>>>>>> 135435ac
 
         # initialize the stack with the target coord
         visited_cells: set[tuple[int, int]] = set()
